--- conflicted
+++ resolved
@@ -117,35 +117,20 @@
 
 #### CPI accounts
 
-<<<<<<< HEAD
 One key benefit of `CpiContext` is that the `accounts` argument is a generic
 type, allowing you to pass any object implementing the `ToAccountMetas` and
 `ToAccountInfos<'info>` traits.
-=======
-One of the key features of `CpiContext` is that the `accounts` argument is
-generic, allowing you to pass in any object that implements the `ToAccountMetas`
-and `ToAccountInfos<'info>` traits.
 
 These traits are added by the `#[derive(Accounts)]` attribute macro you've used
 before, to specify the accounts required by your instruction handlers. You can
 use also use `#[derive(Accounts)]` structs with `CpiContext`.
->>>>>>> c050fd3b
-
-These traits are added by the `#[derive(Accounts)]` attribute macro, which
-you've used for structuring instruction accounts. You can reuse these structs
-with `CpiContext`, improving code organization and type safety.
-
-<<<<<<< HEAD
-#### Invoking an instruction on another Anchor program
-
-When the program you're calling is an Anchor program with a published crate,
-Anchor can generate instruction builders and CPI helper functions automatically.
-=======
+
+This helps with code organization and type safety.
+
 #### Invoke an instruction handler on another Anchor program
 
 When calling another Anchor program with a published crate, Anchor can generate
 instruction builders and CPI helper functions for you.
->>>>>>> c050fd3b
 
 To declare your program's dependency on another program, add the following to
 your program's [`Cargo.toml`](https://www.anchor-lang.com/docs/manifest):
@@ -158,19 +143,11 @@
 By adding `features = ["cpi"]`, you enable the `cpi` feature, granting your
 program access to the `callee::cpi` module.
 
-<<<<<<< HEAD
 The `cpi` module exposes `callee`'s instructions as Rust functions. Each
 function takes a `CpiContext` and any additional instruction data as arguments.
 These functions follow the same format as the instruction handlers in your
 Anchor programs, but use `CpiContext` instead of `Context`. The `cpi` module
 also exposes the account structs required for calling the instructions.
-=======
-The `cpi` module turns `callee`'s instructions into Rust functions. These
-functions take a `CpiContext` and any extra data needed for the instruction.
-They work just like the instruction functions in your Anchor programs, but use
-`CpiContext` instead of `Context`. The `cpi` module also provides the account
-structs needed for these instruction handler.
->>>>>>> c050fd3b
 
 For example, if `callee` has an instruction `do_something` (which is processed
 by a corresponding instruction handler in the `callee` program), and this
@@ -253,7 +230,6 @@
    accounts struct and `CpiContext` to organize and prepare your CPI.
 
    ```rust
-<<<<<<< HEAD
    pub fn mint_to<'_program, '_accounts, '_remaining, 'info>(
     ctx: CpiContext<'_program, '_accounts, '_remaining, 'info, MintTo<'info>>,
     amount: u64,
@@ -276,30 +252,6 @@
         ctx.signer_seeds,
     )
     .map_err(Into::into)
-=======
-   pub fn mint_to<'info>(
-       ctx: CpiContext<'_foo, '_bar, '_baz, 'info, MintTo<'info>>,
-       amount: u64,
-   ) -> Result<()> {
-       let instruction_handler = spl_token::instruction::mint_to(
-           &spl_token::ID,
-           ctx.accounts.mint.key,
-           ctx.accounts.to.key,
-           ctx.accounts.authority.key,
-           &[],
-           amount,
-       )?;
-       anchor_lang::solana_program::program::invoke_signed(
-           &instruction_handler,
-           &[
-               ctx.accounts.to,
-               ctx.accounts.mint,
-               ctx.accounts.authority
-           ],
-           ctx.signer_seeds,
-       )
-       .map_err(Into::into)
->>>>>>> c050fd3b
    }
    ```
 
@@ -308,20 +260,12 @@
 When developing programs in Anchor, it's essential to understand how to create
 custom errors.
 
-<<<<<<< HEAD
 While all Solana programs ultimately return the same error type,
 [`ProgramError`](https://docs.rs/solana-program/latest/solana_program/program_error/enum.ProgramError.html),
 Anchor provides an abstraction called
 [`AnchorError`](https://docs.rs/anchor-lang/latest/anchor_lang/error/struct.AnchorError.html).
 This abstraction enriches error handling by offering additional context when a
 program fails, including:
-=======
-Ultimately, all programs return the same error type: 
-[`ProgramError`](https://docs.rs/solana-program/latest/solana_program/program_error/enum.ProgramError.html).
-However, when writing a program using Anchor you can use `AnchorError` as an
-abstraction on top of `ProgramError`. This abstraction provides additional
-information when a program fails, including:
->>>>>>> c050fd3b
 
 - The error's name and code
 - The code location where the error was triggered
@@ -410,11 +354,7 @@
 Let's practice the concepts we've gone over in this lesson by building on top of
 the Movie Review program from previous lessons.
 
-<<<<<<< HEAD
 In this lab, we'll update the program to mint tokens to users when they submit a
-=======
-In this lab we'll update the program to mint tokens to users when they submit a
->>>>>>> c050fd3b
 new movie review.
 
 <Steps>
@@ -514,11 +454,7 @@
 ### Update add_movie_review Instruction Handler
 
 Now that we've done some setup, let's update the `add_movie_review` instruction
-<<<<<<< HEAD
 handler and `AddMovieReview` context type to mint tokens to the reviewer.
-=======
-and `AddMovieReview` context type to mint tokens to the reviewer.
->>>>>>> c050fd3b
 
 Next, update the `AddMovieReview` context type to add the following accounts:
 
@@ -570,15 +506,12 @@
 specified mint and authority. Also, the payer for the costs related to the
 account initialization will be set under the constraint `payer`.
 
-<<<<<<< HEAD
 If you're unfamiliar with the `INIT_SPACE` constant used for the `movie_review`
 account space allocation, please refer to the
 [`solution-pdas`](https://github.com/solana-foundation/developer-content/blob/4c8eada3053061e66b907c9b49701b064544681d/content/courses/onchain-development/anchor-pdas.md?plain=1#L467)
 branch that is being used as our starting point. In there, we discuss the
 implementation of the `Space` trait and the `INIT_SPACE` constant.
 
-=======
->>>>>>> c050fd3b
 Next, let's update the `add_movie_review` instruction to do the following:
 
 - Check that `rating` is valid. If it is not a valid rating, return the
@@ -797,21 +730,12 @@
 
 At this point, run `anchor test` and you should see the following output
 
-<<<<<<< HEAD
 ```shell
 Anchor Movie Review Program
     ✔ initializes the reward token (148ms)
     ✔ adds a movie review (425ms)
     ✔ updates a movie review (429ms)
     ✔ deletes a movie review (439ms)
-=======
-```bash
-anchor-movie-review-program
-    ✔ Initializes the reward token (458ms)
-    ✔ Movie review is added (410ms)
-    ✔ Movie review is updated (402ms)
-    ✔ Deletes a movie review (405ms)
->>>>>>> c050fd3b
 
 
   4 passing (1s)
