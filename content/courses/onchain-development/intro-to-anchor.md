--- conflicted
+++ resolved
@@ -53,7 +53,6 @@
 Anchor uses macros and traits to simplify Rust code for you. These provide a
 clear structure to your program so you can focus more on its functionality.
 
-<<<<<<< HEAD
 Some important macros provided by Anchor are:
 
 > From here on out, you'll see a lot of Rust. We assume that you are familiar
@@ -63,11 +62,6 @@
 - `declare_id!` - a macro for declaring the program’s onchain address
 - `#[program]` - an attribute macro used to denote the module containing the
   program’s instruction handlers.
-=======
-- `declare_id` - a macro for declaring the program's onchain address
-- `#[program]` - an attribute macro used to denote the module containing the
-  program's instruction logic
->>>>>>> 7dbac06c
 - `Accounts` - a trait applied to structs representing the list of accounts
   required for an instruction.
 - `#[account]` - an attribute macro used to define custom account types for the
