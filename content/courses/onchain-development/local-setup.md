---
title: Local Program Development
objectives:
  - Set up a local environment for Solana program development, with Solana CLI
    tools, Rust, and Anchor.
  - Ensure Anchor works out of the box with no errors or warnings.
description:
  "Setup a local development environment for building onchain programs."
---

## Summary

- To develop onchain programs locally, you need the **Solana CLI**, **Rust**,
  and (optional, but recommended) **Anchor**.
- You can use `anchor init` to create a new blank Anchor project.
- `anchor test` runs your tests and also builds your code.

## Lesson

This lesson is a guide to installing the tools required for developing onchain
programs. Let's install Solana CLI tools, the Rust SDK, and Anchor, and create a
test program to ensure that our setup works.

## Lab

### Extra steps for Windows users

> macOS and Linux users can skip this section. If you're on Windows, you can
> follow along with these extra steps.

Firstly, make sure you have Windows Terminal installed, otherwise you can
install Windows Terminal from the
[Microsoft store](https://apps.microsoft.com/detail/9N0DX20HK701).

Then,
[install Windows Subsystem for Linux (WSL)](https://learn.microsoft.com/en-us/windows/wsl/install).
WSL provides a Linux environment that launches instantly when needed without
slowing down your computer.

Open Windows Terminal, start an 'Ubuntu' session and proceed with the rest of
these steps.

### Download Rust

First, install Rust by
[following the instructions](https://www.rust-lang.org/tools/install):

```bash
curl --proto '=https' --tlsv1.2 -sSf https://sh.rustup.rs | sh
```

### Download the Solana CLI tools

Next,
<<<<<<< HEAD
[download the Solana CLI tools](https://docs.solana.com/cli/install-solana-cli-tools).
the command below will install the stable version of the Solana CLI.
=======
[download the Solana CLI tools](/docs/intro/installation.md#install-the-solana-cli):
>>>>>>> d7c47861

```bash
sh -c "$(curl -sSfL https://release.anza.xyz/stable/install)"
```

After installation, `solana -V` should display `solana-cli 1.18.x` (where `x`
can be any number).

### Running the Solana Test Validator

The Solana Test Validator is a local emulator for the Solana blockchain. It
provides developers with a private and controlled environment to build and test
Solana programs without needing to connect to a public testnet or mainnet.

To start the Solana Test Validator, run the following command:

```bash
solana-test-validator
```

When running `solana-test-validator`, you should see output indicating that the
validator is working correctly. Below is an example of what the output should
look like:

```bash
$ solana-test-validator
--faucet-sol argument ignored, ledger already exists
Ledger location: test-ledger
Log: test-ledger/validator.log
⠴ Initializing...
Waiting for fees to stabilize 1...
Identity: J8yKZJa5NtcmCQqmBRC6Fe8X6AECo8Vc3d7L3dF9JPiM
Genesis Hash: FTPnCMDzTEthZxE6DvHbsWWv83F2hFe1GFvpVFBMUoys
Version: 1.18.22
Shred Version: 49491
Gossip Address: 127.0.0.1:1024
TPU Address: 127.0.0.1:1027
JSON RPC URL: http://127.0.0.1:8899
WebSocket PubSub URL: ws://127.0.0.1:8900
⠄ 00:00:25 | Processed Slot: 114 | Confirmed Slot: 114 | Finalized Slot: 82 | Full Snapshot Slot: - | Incremental Snapshot Slot: - | Transactions: 111 | ◎499.999445000
```

If you see this output, it means the Solana test validator is running correctly.
You should cancel the process by pressing CTRL + C, as you'll need to run the
anchor test command next.

For more detailed information, you can refer to the
[Solana Test Validator guide](https://solana.com/developers/guides/getstarted/solana-test-validator).

### Download Anchor

Finally, [download Anchor](https://www.anchor-lang.com/docs/installation):

```bash
cargo install --git https://github.com/coral-xyz/anchor avm --locked --force
```

you may need to install additional dependencies in Linux (or WSL):

```bash
sudo apt-get update && \
sudo apt-get upgrade && \
sudo apt-get install -y pkg-config build-essential libudev-dev libssl-dev
```

proceed...

```bash
avm install latest
avm use latest
```

After installation, `anchor -V` should display `anchor-cli 0.30.1`. For more
detailed information on Anchor, refer to
[The Anchor Book](https://book.anchor-lang.com).

### Verify your Anchor Installation

Create a temporary project with the default contents using Anchor and ensure it
compiles and runs:

```bash
anchor init temp-project
cd temp-project
anchor test
```

**The `anchor test` command should complete with no errors or warnings**.

**However you may encounter issues, and we'll fix them below:**

#### `package `solana-program

v1.18.12` cannot be built because it requires rustc 1.75.0 or newer` error

This error is due to incompatible versions of `solana-program` and `solana-cli`.
Run `cargo add solana-program@"=1.18.x"`, where `x` matches your version of
`solana-cli`. Then re-run `anchor test`.

#### Error: `Unable to read keypair file`

Add a keypair to `.config/solana/id.json`. You can either copy a keypair from an
`.env` file (just the array of numbers) into a file or use the command
`solana-keygen new --no-bip39-passphrase` to create a new keypair file. Then
re-run `anchor test`.

#### error: no such command: `build-sbf`

If you see this message, this error typically occurs because the relevant
binaries are not in your shell's PATH variable.

Run this command to add this folder to your shell, and also add this to your
`~/.zshrc` or `~/.bashrc` file to make the change permanent.

```bash
export PATH=~"/.local/share/solana/install/active_release/bin:$PATH"
```

#### Unable to get latest blockhash. Test validator does not look started.

There's multiple versions of the 'tar' (tape archiver) command Solana used for
archiving. macOS comes with BSD tar, but Solana CLI wants the GNU version
installed.

- Install [Homebrew](https://brew.sh/) and use it to install GNU tar:

  ```bash
  # Install Homebrew; you can skip this step if you already have Homebrew installed
  /bin/bash -c "$(curl -fsSL https://raw.githubusercontent.com/Homebrew/install/HEAD/install.sh)"
  # Install GNU tar
  brew install gnu-tar
  ```

- Add this to your ~/.zshrc or ~/.bashrc file to make the change permanent.

  ```bash
  export PATH=/opt/homebrew/opt/gnu-tar/libexec/gnubin:$PATH
  ```

#### Error: `Your configured rpc port: 8899 is already in use`

If you are running `solana-test-validator`, you may encounter the error
`Error: Your configured rpc port: 8899 is already in use` when running
`anchor test`. To resolve this, stop the `solana-test-validator` before running
`anchor test`.

### All done?

Ensure `anchor test` completes successfully - with no warnings and no errors -
before continuing.

<Callout type="success" title="Completed the lab?">

Push your code to GitHub and
[tell us what you thought of this lesson](https://form.typeform.com/to/IPH0UGz7#answers-lesson=aa0b56d6-02a9-4b36-95c0-a817e2c5b19d)!
</Callout><|MERGE_RESOLUTION|>--- conflicted
+++ resolved
@@ -52,12 +52,7 @@
 ### Download the Solana CLI tools
 
 Next,
-<<<<<<< HEAD
-[download the Solana CLI tools](https://docs.solana.com/cli/install-solana-cli-tools).
-the command below will install the stable version of the Solana CLI.
-=======
 [download the Solana CLI tools](/docs/intro/installation.md#install-the-solana-cli):
->>>>>>> d7c47861
 
 ```bash
 sh -c "$(curl -sSfL https://release.anza.xyz/stable/install)"
