---
title: Token Burning and Delegation
objectives:
  - Understand why and how to burn tokens
  - Allow a token holder to allocate a limited amount of tokens to another
    account to spend or burn using token delegation.
description:
  "How to burn tokens, and approve/revoke token delegations on Solana."
---

### Summary

- **Burning tokens** reduces the total supply of a token by removing them from
  circulation.
- **Approving a delegate**, allows another account to transfer or burn a
  specified amount of tokens from a token account while retaining original
  account ownership.
- **Revoking a delegate**, removes their authority to act on behalf of the token
  account owner.
- Each of these operations is facilitated through the `spl-token` library,
  utilizing specific functions for each action.

### Lesson

In this lesson, we'll cover burning tokens and delegation. You may not have a
need for these in your own application, so if you're more interested in NFTs,
feel free to skip ahead to
[creating NFTs with Metaplex](/content/courses/tokens-and-nfts/nfts-with-metaplex.md)!

#### Burn Tokens

When tokens are burned, they are deducted from the specific token account where
they were held. The tokens are not transferred to any other account but are
simply removed from circulation, reducing the overall supply.

<<<<<<< HEAD
Not just anyone can burn tokens, only the "authority" of the token, or the
holder of the appropriate keys/permissions, can initiate the burn. The authority
might be:

- The account holder i.e you holding a token in your wallet.
- A designated authority account with permission to burn tokens i.e an approved
  delegate (more on this below).

To burn tokens using the `spl-token` library, use the `burnChecked` function.
=======
To burn tokens using the `spl-token` library, use the
[`burn()`](https://solana-labs.github.io/solana-program-library/token/js/functions/burn.html#burn)
function.
>>>>>>> cd05d15a

```typescript
import { burnChecked } from "@solana/spl-token";
```

```typescript
const transactionSignature = await burnChecked(
  connection,
  payer,
  account,
  mint,
  owner,
  amount,
  decimals,
);
```

<<<<<<< HEAD
There are two functions used to burn tokens, you could either choose to use
`burn` or choose its better version `burnChecked`. `burnChecked` ensures that
the amount of tokens being burned matches the expected number of decimals in the
token mint, adding an extra layer of validation compared to the standard `burn`
function. This reduces the chances of accidentally burning the wrong amount of
tokens due to decimal mismatches.

The `burnChecked` function requires the following arguments:

- `connection` - the JSON-RPC connection to the cluster
- `payer` - the account of the payer for the transaction
- `account` - the token account to burn tokens from
- `mint` - the token mint associated with the token account
- `owner` - the account of the owner of the token account
- `amount` - the amount of tokens to burn
- `decimals` - the number of decimals for the token

Under the hood, the `burnChecked` function creates a transaction with
instructions obtained from the `createBurnInstruction` function:

```typescript
import { PublicKey, Transaction } from "@solana/web3";
import { createBurnCheckedInstruction } from "@solana/spl-token";
=======
The `burn()` function requires the following arguments:

- `connection`: JSON-RPC connection to the cluster.
- `payer`: The account responsible for paying transaction fees.
- `account`: The token account from which tokens will be burned.
- `mint`: The token mint associated with the token account.
- `owner`: The owner of the token account.
- `amount`: The number of tokens to burn.

Under the hood, the `burn()` function creates a transaction using the
instruction obtained from
[`createBurnInstruction()`](https://solana-labs.github.io/solana-program-library/token/js/functions/createBurnInstruction.html#createBurnInstruction)
function.

```typescript
import { PublicKey, Transaction } from "@solana/web3.js";
import { createBurnInstruction } from "@solana/spl-token";
>>>>>>> cd05d15a

async function buildBurnTransaction(
  account: PublicKey,
  mint: PublicKey,
  owner: PublicKey,
  amount: number,
  decimals: number,
): Promise<Transaction> {
  const transaction = new Transaction().add(
    createBurnCheckedInstruction(account, mint, owner, amount, decimals),
  );

  return transaction;
}
```

#### Approve Delegate

Approving a delegate is the process of authorizing another account to transfer
<<<<<<< HEAD
or burn tokens from a token account. When using a delegate, the authority over
the token account remains with the original owner. When approving a delegate,
the token account owner specifies the exact amount of tokens that the delegate
can transfer or burn. Note that there can only be one delegate account
associated with a token account at any given time.

To approve a delegate using the `spl-token` library, you use the
`approveChecked` function.
=======
or burn tokens from a token account. The authority over the token account
remains with the original owner. The maximum number of tokens a delegate can
transfer or burn is defined when the owner approves the delegate. Only one
delegate can be associated with a token account at a time.

To approve a delegate using the `spl-token` library, use the
[`approve()`](https://solana-labs.github.io/solana-program-library/token/js/functions/approve.html#approve)
function.
>>>>>>> cd05d15a

```typescript
const transactionSignature = await approveChecked(
  connection,
  payer,
  account,
  delegate,
  owner,
  amount,
  decimals,
);
```

<<<<<<< HEAD
The `approveChecked` function returns a `TransactionSignature` that can be
viewed on Solana Explorer. The `approveChecked` function requires the following
arguments:

- `connection` - the JSON-RPC connection to the cluster
- `payer` - the account of the payer for the transaction
- `account` - the token account to delegate tokens from
- `delegate` - the account the owner is authorizing to transfer or burn tokens
- `owner` - the account of the owner of the token account
- `amount` - the maximum number of tokens the delegate may transfer or burn
- `decimals` - Number of decimals in approve amount

Under the hood, the `approveChecked` function creates a transaction with
instructions obtained from the `createApproveCheckedInstruction` function:

```typescript
import { PublicKey, Transaction } from "@solana/web3";
import { createApproveCheckedInstruction } from "@solana/spl-token";
=======
The `approve()` function returns a `TransactionSignature` that can be viewed on
Solana Explorer. It requires the following arguments:

- `connection`: The JSON-RPC connection to the cluster.
- `payer`: The account of the payer for the transaction.
- `account`: The token account to delegate tokens from.
- `delegate`: The account authorized to transfer or burn tokens.
- `owner`: The account of the owner of the token account.
- `amount`: The maximum number of tokens the delegate can transfer or burn.

Under the hood, the `approve()` function creates a transaction with instructions
obtained from the
[`createApproveInstruction()`](https://solana-labs.github.io/solana-program-library/token/js/functions/createApproveInstruction.html#createApproveInstruction)
function.

```typescript
import { PublicKey, Transaction } from "@solana/web3.js";
import { createApproveInstruction } from "@solana/spl-token";
>>>>>>> cd05d15a

async function buildApproveTransaction(
  account: PublicKey,
  delegate: PublicKey,
  owner: PublicKey,
  amount: number,
  decimals: number,
): Promise<web3.Transaction> {
  const transaction = new Transaction().add(
    createApproveInstruction(account, delegate, owner, amount, decimals),
  );

  return transaction;
}
```

<<<<<<< HEAD
Just like `burnChecked`, the `approveChecked` also has a less safe twin namely
`approve` that does not ensure the amount being approved matches the token's
decimal precision.

### Revoke Delegate

A previously approved delegate for a token account can be later revoked. Once a
delegate is revoked, the delegate can no longer transfer tokens from the owner's
token account.any remaining tokens that were within the delegate's approved
limit cannot be transferred by the delegate. The delegate cannot burn tokens
either, not just transfer them. The delegate's permissions are fully revoked.
=======
#### Revoke Delegate

A previously approved delegate for a token account can be revoked. Once revoked,
the delegate can no longer transfer tokens from the owner's token account. Any
untransferred amount from the previously approved tokens will no longer be
accessible by the delegate.
>>>>>>> cd05d15a

To revoke a delegate using the `spl-token` library, use the
[`revoke()`](https://solana-labs.github.io/solana-program-library/token/js/functions/revoke.html#revoke)
function.

```typescript
import { revoke } from "@solana/spl-token";

const transactionSignature = await revoke(connection, payer, account, owner);
```

The `revoke()` function returns a `TransactionSignature` that can be viewed on
Solana Explorer. This function requires the following arguments:

- `connection`: The JSON-RPC connection to the cluster.
- `payer`: The account responsible for paying the transaction fees.
- `account`: The token account from which to revoke the delegate authority.
- `owner`: The account of the owner of the token account.

Under the hood, the `revoke()` function generates a transaction using the
instructions from the
[`createRevokeInstruction()`](https://solana-labs.github.io/solana-program-library/token/js/functions/createRevokeInstruction.html#createRevokeInstruction)
function:

```typescript
import { PublicKey, Transaction } from "@solana/web3.js";
import { createRevokeInstruction } from "@solana/spl-token";

async function buildRevokeTransaction(
  account: PublicKey,
  owner: PublicKey,
): Promise<web3.Transaction> {
  const transaction = new Transaction().add(
    createRevokeInstruction(account, owner),
  );

  return transaction;
}
```

### Lab

This lab extends the concepts covered in the previous lesson on the
[Token Program](/content/courses/tokens-and-nfts/token-program.md).

#### 1. Delegating Tokens

<<<<<<< HEAD
Let's use `approveChecked` from `spl-token` to authorize a delegate to transfer
or burn up to 50 tokens from our token account.
=======
We will use the `approve()` function from the `spl-token` library to authorize a
delegate to transfer or burn up to 50 tokens from our token account.
>>>>>>> cd05d15a

Similar to the process of
[Transferring Tokens](/content/courses/tokens-and-nfts/token-program.md#transferring-tokens)
in the previous lab, you can
[add a second account on Devnet](/content/courses/intro-to-solana/intro-to-cryptography.md)
if desired or collaborate with a friend who has a Devnet account.

Create a new file named `delegate-tokens.ts`. For this example, we are using the
System Program ID as a delegate for demonstration, but you can use an actual
address that you want to delegate.

```typescript filename="delegate-tokens.ts"
import "dotenv/config";
import {
  getExplorerLink,
  getKeypairFromEnvironment,
} from "@solana-developers/helpers";
import {
<<<<<<< HEAD
  approveChecked,
  getOrCreateAssociatedTokenAccount,
} from "@solana/spl-token";

const connection = new Connection(clusterApiUrl("devnet"));

=======
  Connection,
  PublicKey,
  clusterApiUrl,
  SystemProgram,
} from "@solana/web3.js";
import { approve, getOrCreateAssociatedTokenAccount } from "@solana/spl-token";

const DEVNET_URL = clusterApiUrl("devnet");
const TOKEN_DECIMALS = 2;
const DELEGATE_AMOUNT = 50;
const MINOR_UNITS_PER_MAJOR_UNITS = 10 ** TOKEN_DECIMALS;

// Initialize connection and load user keypair
const connection = new Connection(DEVNET_URL);
>>>>>>> cd05d15a
const user = getKeypairFromEnvironment("SECRET_KEY");

console.log(`🔑 Loaded keypair. Public key: ${user.publicKey.toBase58()}`);

// Replace this with your actual address
// For this example, we will be using System Program's ID as a delegate
const delegatePublicKey = new PublicKey(SystemProgram.programId);

// Substitute your token mint address
const tokenMintAddress = new PublicKey("YOUR_TOKEN_MINT_ADDRESS_HERE");

try {
  // Get or create the user's token account
  const userTokenAccount = await getOrCreateAssociatedTokenAccount(
    connection,
    user,
    tokenMintAddress,
    user.publicKey,
  );

<<<<<<< HEAD
try {
  const approveTransactionSignature = await approveChecked(
    connection,
    user,
    tokenMintAccount, // The mint account of the SPL token.
    sourceTokenAccount.address, // The token account holding the tokens you want to approve for delegation.
    delegate, //The public key of the account that will be allowed to transfer/burn tokens.
    user.publicKey,
    50 * MINOR_UNITS_PER_MAJOR_UNITS,
    2, //The decimal places for the token
  );

  console.log(
    `Approve Delegate Transaction: ${getExplorerLink(
      "transaction",
      approveTransactionSignature,
      "devnet",
    )}`,
  );
} catch (error) {
  console.error("Error during delegate approval:", error);
}
```

You will see something similar to this:

```bash
🔑 Loaded our keypair securely, using an env file! Our public key is: FN7XXRhzP5GmgQkYLMdGGeV2HvYJtjeZVXuVYyoAFRyi
Approve Delegate Transaction: https://explorer.solana.com/tx/2JUuBw7naMTP4vNsKJDEDyvxrs42bT4NbURt4wSp4x6qSNro2upWzFLpbzrYatcggc3xgzZuqqiKPsSoh9YttnUG?cluster=devnet6CkQmVQM7yMhebnQKdKAxV9nzdBRPqSjiBgrSq2iombe
```

![Delegating tokens](/public/assets/courses/unboxed/token-program-advanced-delegating-tokens.png)
=======
  // Approve the delegate
  const approveTransactionSignature = await approve(
    connection,
    user,
    userTokenAccount.address,
    delegatePublicKey,
    user.publicKey,
    DELEGATE_AMOUNT * MINOR_UNITS_PER_MAJOR_UNITS,
  );

  const explorerLink = getExplorerLink(
    "transaction",
    approveTransactionSignature,
    "devnet",
  );

  console.log(`✅ Delegate approved. Transaction: ${explorerLink}`);
} catch (error) {
  console.error(
    `Error: ${error instanceof Error ? error.message : String(error)}`,
  );
}
```

Replace `YOUR_TOKEN_MINT_ADDRESS_HERE` with your token mint address obtained
from the previous lesson
[Token Program](/content/courses/tokens-and-nfts/token-program.md#create-the-token-mint).

Run the script using `npx esrun delegate-tokens.ts`. You should see:

```bash
🔑 Loaded keypair. Public key: GprrWv9r8BMxQiWea9MrbCyK7ig7Mj8CcseEbJhDDZXM
✅ Delegate approved. Transaction: https://explorer.solana.com/tx/21tX6L7zk5tkHeoD7V1JYYW25VAWRfQrJPnxDcMXw94yuFbHxX4UZEgS6k6co9dBWe7PqFoMoWEVfbVA92Dk4xsQ?cluster=devnet
```

Open the Explorer link, you will see the ‌approval information.

![Delegate Tokens](/public/assets/courses/unboxed/delegate-token.png)
>>>>>>> cd05d15a

#### 2. Revoke Delegate

Let's revoke the `delegate` using the `spl-token` library's `revoke()` function.

Revoke will set the delegate for the token account to null and reset the
delegated amount to 0.

Create a new file `revoke-approve-tokens.ts`.

```typescript filename="revoke-approve-tokens.ts"
import "dotenv/config";
import {
  getExplorerLink,
  getKeypairFromEnvironment,
} from "@solana-developers/helpers";
import { Connection, PublicKey, clusterApiUrl } from "@solana/web3.js";
import { revoke, getOrCreateAssociatedTokenAccount } from "@solana/spl-token";

const DEVNET_URL = clusterApiUrl("devnet");
// Substitute your token mint address
const TOKEN_MINT_ADDRESS = "YOUR_TOKEN_MINT_ADDRESS_HERE";

const connection = new Connection(DEVNET_URL);
const user = getKeypairFromEnvironment("SECRET_KEY");

console.log(`🔑 Loaded keypair. Public key: ${user.publicKey.toBase58()}`);

try {
  const tokenMintAddress = new PublicKey(TOKEN_MINT_ADDRESS);

  const userTokenAccount = await getOrCreateAssociatedTokenAccount(
    connection,
    user,
    tokenMintAddress,
    user.publicKey,
  );

  const revokeTransactionSignature = await revoke(
    connection,
    user,
    userTokenAccount.address,
    user.publicKey,
  );

  const explorerLink = getExplorerLink(
    "transaction",
    revokeTransactionSignature,
    "devnet",
  );

  console.log(`✅ Revoke Delegate Transaction: ${explorerLink}`);
} catch (error) {
  console.error(
    `Error: ${error instanceof Error ? error.message : String(error)}`,
  );
}
```

Replace `YOUR_TOKEN_MINT_ADDRESS_HERE` with your mint token address obtained
from the previous lesson
[Token Program](/content/courses/tokens-and-nfts/token-program.md#create-the-token-mint).

Run the script using `npx esrun revoke-approve-tokens.ts`. You should see:

```bash
🔑 Loaded keypair. Public key: GprrWv9r8BMxQiWea9MrbCyK7ig7Mj8CcseEbJhDDZXM
✅ Revoke Delegate Transaction: https://explorer.solana.com/tx/YTc2Vd41SiGiHf3iEPkBH3y164fMbV2TSH2hbe7WypT6K6Q2b3f31ryFWhypmBK2tXmvGYjXeYbuwxHeJvnZZX8?cluster=devnet
```

Open the Explorer link, you will see the revoke information.

![Revoke Approve Tokens](/public/assets/courses/unboxed/revoke-approve-tokens.png)

#### 3. Burn Tokens

Finally, let's remove some tokens from circulation by burning them.

<<<<<<< HEAD
Use the `spl-token` library's `burnChecked` function to remove half of your
tokens from circulation.
=======
Use the `spl-token` library's `burn()` function to remove half of your tokens
from circulation. Now, call this function to burn 5 of the user's tokens.
>>>>>>> cd05d15a

Create a new file `burn-tokens.ts`.

```typescript filename="burn-tokens.ts"
import "dotenv/config";
import {
  getExplorerLink,
  getKeypairFromEnvironment,
} from "@solana-developers/helpers";
import { Connection, PublicKey, clusterApiUrl } from "@solana/web3.js";
import {
  getOrCreateAssociatedTokenAccount,
  burnChecked,
} from "@solana/spl-token";

const DEVNET_URL = clusterApiUrl("devnet");
const TOKEN_DECIMALS = 2;
const BURN_AMOUNT = 5;
// Substitute your token mint address
const TOKEN_MINT_ADDRESS = "YOUR_TOKEN_MINT_ADDRESS_HERE";

const connection = new Connection(DEVNET_URL);
const user = getKeypairFromEnvironment("SECRET_KEY");

console.log(`🔑 Loaded keypair. Public key: ${user.publicKey.toBase58()}`);

try {
  const tokenMintAccount = new PublicKey(TOKEN_MINT_ADDRESS);

  const userTokenAccount = await getOrCreateAssociatedTokenAccount(
    connection,
    user,
    tokenMintAccount,
    user.publicKey,
  );

  const burnAmount = BURN_AMOUNT * 10 ** TOKEN_DECIMALS;

<<<<<<< HEAD
const transactionSignature = await burnChecked(
  connection,
  user,
  sourceTokenAccount.address,
  tokenMintAccount,
  user,
  25 * MINOR_UNITS_PER_MAJOR_UNITS,
  2,
);
=======
  const transactionSignature = await burn(
    connection,
    user,
    userTokenAccount.address,
    tokenMintAccount,
    user,
    burnAmount,
  );
>>>>>>> cd05d15a

  const explorerLink = getExplorerLink(
    "transaction",
    transactionSignature,
    "devnet",
  );

  console.log(`✅ Burn Transaction: ${explorerLink}`);
} catch (error) {
  console.error(
    `Error: ${error instanceof Error ? error.message : String(error)}`,
  );
}
```

<<<<<<< HEAD
You should see something like this:

```bash
🔑 Loaded our keypair securely, using an env file! Our public key is: FN7XXRhzP5GmgQkYLMdGGeV2HvYJtjeZVXuVYyoAFRyi
Burn Transaction: https://explorer.solana.com/tx/4cfiDc1LpeRpLG7wfGrWZaXsVWqN4eL1im8EJ1keGFcf4RFLBgnZM4FwRCMXEVsUSxmxTNcten4qr9CVg71iey4c?cluster=devnet
```

![Delegating tokens](/public/assets/courses/unboxed/token-program-advanced-burn-tokens.png)

<callout type="info">
Sometimes you might get an error in passing your transaction especially when trying to burn after you have delegated some tokens to a delegate account. 
This means you have to mint more tokens to be able to burn tokens or alternatively reduce the amount you want to burn.
</callout>

Well done! You've now'
=======
Replace `YOUR_TOKEN_MINT_ADDRESS_HERE` with your mint token address obtained
from the previous chapter
[Token Program](/content/courses/tokens-and-nfts/token-program.md#create-the-token-mint).

Run the script using `npx esrun burn-tokens.ts`. You should see:

```bash
🔑 Loaded keypair. Public key: GprrWv9r8BMxQiWea9MrbCyK7ig7Mj8CcseEbJhDDZXM
✅ Burn Transaction: https://explorer.solana.com/tx/5Ufipgvsi5aLzzcr8QQ7mLXHyCwBDqsPxGTPinvFpjSiARnEDgFiPbD2ZiaDkkmwKDMoQ94bf5uqF2M7wjFWcKuv?cluster=devnet
```

Open the Explorer link, you will see the burn information.

![Burn Tokens](/public/assets/courses/unboxed/burn-tokens.png)
>>>>>>> cd05d15a

Well done! You've now completed the lab.

<Callout type="success" title="Completed the lab?">

Push your code to GitHub and
[tell us what you thought of this lesson](https://form.typeform.com/to/IPH0UGz7#answers-lesson=72cab3b8-984b-4b09-a341-86800167cfc7)!
</Callout><|MERGE_RESOLUTION|>--- conflicted
+++ resolved
@@ -33,7 +33,7 @@
 they were held. The tokens are not transferred to any other account but are
 simply removed from circulation, reducing the overall supply.
 
-<<<<<<< HEAD
+
 Not just anyone can burn tokens, only the "authority" of the token, or the
 holder of the appropriate keys/permissions, can initiate the burn. The authority
 might be:
@@ -43,11 +43,6 @@
   delegate (more on this below).
 
 To burn tokens using the `spl-token` library, use the `burnChecked` function.
-=======
-To burn tokens using the `spl-token` library, use the
-[`burn()`](https://solana-labs.github.io/solana-program-library/token/js/functions/burn.html#burn)
-function.
->>>>>>> cd05d15a
 
 ```typescript
 import { burnChecked } from "@solana/spl-token";
@@ -64,8 +59,6 @@
   decimals,
 );
 ```
-
-<<<<<<< HEAD
 There are two functions used to burn tokens, you could either choose to use
 `burn` or choose its better version `burnChecked`. `burnChecked` ensures that
 the amount of tokens being burned matches the expected number of decimals in the
@@ -89,25 +82,6 @@
 ```typescript
 import { PublicKey, Transaction } from "@solana/web3";
 import { createBurnCheckedInstruction } from "@solana/spl-token";
-=======
-The `burn()` function requires the following arguments:
-
-- `connection`: JSON-RPC connection to the cluster.
-- `payer`: The account responsible for paying transaction fees.
-- `account`: The token account from which tokens will be burned.
-- `mint`: The token mint associated with the token account.
-- `owner`: The owner of the token account.
-- `amount`: The number of tokens to burn.
-
-Under the hood, the `burn()` function creates a transaction using the
-instruction obtained from
-[`createBurnInstruction()`](https://solana-labs.github.io/solana-program-library/token/js/functions/createBurnInstruction.html#createBurnInstruction)
-function.
-
-```typescript
-import { PublicKey, Transaction } from "@solana/web3.js";
-import { createBurnInstruction } from "@solana/spl-token";
->>>>>>> cd05d15a
 
 async function buildBurnTransaction(
   account: PublicKey,
@@ -127,7 +101,6 @@
 #### Approve Delegate
 
 Approving a delegate is the process of authorizing another account to transfer
-<<<<<<< HEAD
 or burn tokens from a token account. When using a delegate, the authority over
 the token account remains with the original owner. When approving a delegate,
 the token account owner specifies the exact amount of tokens that the delegate
@@ -136,16 +109,6 @@
 
 To approve a delegate using the `spl-token` library, you use the
 `approveChecked` function.
-=======
-or burn tokens from a token account. The authority over the token account
-remains with the original owner. The maximum number of tokens a delegate can
-transfer or burn is defined when the owner approves the delegate. Only one
-delegate can be associated with a token account at a time.
-
-To approve a delegate using the `spl-token` library, use the
-[`approve()`](https://solana-labs.github.io/solana-program-library/token/js/functions/approve.html#approve)
-function.
->>>>>>> cd05d15a
 
 ```typescript
 const transactionSignature = await approveChecked(
@@ -159,7 +122,7 @@
 );
 ```
 
-<<<<<<< HEAD
+
 The `approveChecked` function returns a `TransactionSignature` that can be
 viewed on Solana Explorer. The `approveChecked` function requires the following
 arguments:
@@ -178,26 +141,7 @@
 ```typescript
 import { PublicKey, Transaction } from "@solana/web3";
 import { createApproveCheckedInstruction } from "@solana/spl-token";
-=======
-The `approve()` function returns a `TransactionSignature` that can be viewed on
-Solana Explorer. It requires the following arguments:
-
-- `connection`: The JSON-RPC connection to the cluster.
-- `payer`: The account of the payer for the transaction.
-- `account`: The token account to delegate tokens from.
-- `delegate`: The account authorized to transfer or burn tokens.
-- `owner`: The account of the owner of the token account.
-- `amount`: The maximum number of tokens the delegate can transfer or burn.
-
-Under the hood, the `approve()` function creates a transaction with instructions
-obtained from the
-[`createApproveInstruction()`](https://solana-labs.github.io/solana-program-library/token/js/functions/createApproveInstruction.html#createApproveInstruction)
-function.
-
-```typescript
-import { PublicKey, Transaction } from "@solana/web3.js";
-import { createApproveInstruction } from "@solana/spl-token";
->>>>>>> cd05d15a
+
 
 async function buildApproveTransaction(
   account: PublicKey,
@@ -214,7 +158,6 @@
 }
 ```
 
-<<<<<<< HEAD
 Just like `burnChecked`, the `approveChecked` also has a less safe twin namely
 `approve` that does not ensure the amount being approved matches the token's
 decimal precision.
@@ -226,14 +169,6 @@
 token account.any remaining tokens that were within the delegate's approved
 limit cannot be transferred by the delegate. The delegate cannot burn tokens
 either, not just transfer them. The delegate's permissions are fully revoked.
-=======
-#### Revoke Delegate
-
-A previously approved delegate for a token account can be revoked. Once revoked,
-the delegate can no longer transfer tokens from the owner's token account. Any
-untransferred amount from the previously approved tokens will no longer be
-accessible by the delegate.
->>>>>>> cd05d15a
 
 To revoke a delegate using the `spl-token` library, use the
 [`revoke()`](https://solana-labs.github.io/solana-program-library/token/js/functions/revoke.html#revoke)
@@ -281,13 +216,8 @@
 
 #### 1. Delegating Tokens
 
-<<<<<<< HEAD
 Let's use `approveChecked` from `spl-token` to authorize a delegate to transfer
 or burn up to 50 tokens from our token account.
-=======
-We will use the `approve()` function from the `spl-token` library to authorize a
-delegate to transfer or burn up to 50 tokens from our token account.
->>>>>>> cd05d15a
 
 Similar to the process of
 [Transferring Tokens](/content/courses/tokens-and-nfts/token-program.md#transferring-tokens)
@@ -306,29 +236,12 @@
   getKeypairFromEnvironment,
 } from "@solana-developers/helpers";
 import {
-<<<<<<< HEAD
   approveChecked,
   getOrCreateAssociatedTokenAccount,
 } from "@solana/spl-token";
 
 const connection = new Connection(clusterApiUrl("devnet"));
 
-=======
-  Connection,
-  PublicKey,
-  clusterApiUrl,
-  SystemProgram,
-} from "@solana/web3.js";
-import { approve, getOrCreateAssociatedTokenAccount } from "@solana/spl-token";
-
-const DEVNET_URL = clusterApiUrl("devnet");
-const TOKEN_DECIMALS = 2;
-const DELEGATE_AMOUNT = 50;
-const MINOR_UNITS_PER_MAJOR_UNITS = 10 ** TOKEN_DECIMALS;
-
-// Initialize connection and load user keypair
-const connection = new Connection(DEVNET_URL);
->>>>>>> cd05d15a
 const user = getKeypairFromEnvironment("SECRET_KEY");
 
 console.log(`🔑 Loaded keypair. Public key: ${user.publicKey.toBase58()}`);
@@ -349,7 +262,6 @@
     user.publicKey,
   );
 
-<<<<<<< HEAD
 try {
   const approveTransactionSignature = await approveChecked(
     connection,
@@ -382,46 +294,6 @@
 ```
 
 ![Delegating tokens](/public/assets/courses/unboxed/token-program-advanced-delegating-tokens.png)
-=======
-  // Approve the delegate
-  const approveTransactionSignature = await approve(
-    connection,
-    user,
-    userTokenAccount.address,
-    delegatePublicKey,
-    user.publicKey,
-    DELEGATE_AMOUNT * MINOR_UNITS_PER_MAJOR_UNITS,
-  );
-
-  const explorerLink = getExplorerLink(
-    "transaction",
-    approveTransactionSignature,
-    "devnet",
-  );
-
-  console.log(`✅ Delegate approved. Transaction: ${explorerLink}`);
-} catch (error) {
-  console.error(
-    `Error: ${error instanceof Error ? error.message : String(error)}`,
-  );
-}
-```
-
-Replace `YOUR_TOKEN_MINT_ADDRESS_HERE` with your token mint address obtained
-from the previous lesson
-[Token Program](/content/courses/tokens-and-nfts/token-program.md#create-the-token-mint).
-
-Run the script using `npx esrun delegate-tokens.ts`. You should see:
-
-```bash
-🔑 Loaded keypair. Public key: GprrWv9r8BMxQiWea9MrbCyK7ig7Mj8CcseEbJhDDZXM
-✅ Delegate approved. Transaction: https://explorer.solana.com/tx/21tX6L7zk5tkHeoD7V1JYYW25VAWRfQrJPnxDcMXw94yuFbHxX4UZEgS6k6co9dBWe7PqFoMoWEVfbVA92Dk4xsQ?cluster=devnet
-```
-
-Open the Explorer link, you will see the ‌approval information.
-
-![Delegate Tokens](/public/assets/courses/unboxed/delegate-token.png)
->>>>>>> cd05d15a
 
 #### 2. Revoke Delegate
 
@@ -500,13 +372,8 @@
 
 Finally, let's remove some tokens from circulation by burning them.
 
-<<<<<<< HEAD
 Use the `spl-token` library's `burnChecked` function to remove half of your
 tokens from circulation.
-=======
-Use the `spl-token` library's `burn()` function to remove half of your tokens
-from circulation. Now, call this function to burn 5 of the user's tokens.
->>>>>>> cd05d15a
 
 Create a new file `burn-tokens.ts`.
 
@@ -545,7 +412,6 @@
 
   const burnAmount = BURN_AMOUNT * 10 ** TOKEN_DECIMALS;
 
-<<<<<<< HEAD
 const transactionSignature = await burnChecked(
   connection,
   user,
@@ -555,16 +421,6 @@
   25 * MINOR_UNITS_PER_MAJOR_UNITS,
   2,
 );
-=======
-  const transactionSignature = await burn(
-    connection,
-    user,
-    userTokenAccount.address,
-    tokenMintAccount,
-    user,
-    burnAmount,
-  );
->>>>>>> cd05d15a
 
   const explorerLink = getExplorerLink(
     "transaction",
@@ -580,7 +436,6 @@
 }
 ```
 
-<<<<<<< HEAD
 You should see something like this:
 
 ```bash
@@ -596,22 +451,6 @@
 </callout>
 
 Well done! You've now'
-=======
-Replace `YOUR_TOKEN_MINT_ADDRESS_HERE` with your mint token address obtained
-from the previous chapter
-[Token Program](/content/courses/tokens-and-nfts/token-program.md#create-the-token-mint).
-
-Run the script using `npx esrun burn-tokens.ts`. You should see:
-
-```bash
-🔑 Loaded keypair. Public key: GprrWv9r8BMxQiWea9MrbCyK7ig7Mj8CcseEbJhDDZXM
-✅ Burn Transaction: https://explorer.solana.com/tx/5Ufipgvsi5aLzzcr8QQ7mLXHyCwBDqsPxGTPinvFpjSiARnEDgFiPbD2ZiaDkkmwKDMoQ94bf5uqF2M7wjFWcKuv?cluster=devnet
-```
-
-Open the Explorer link, you will see the burn information.
-
-![Burn Tokens](/public/assets/courses/unboxed/burn-tokens.png)
->>>>>>> cd05d15a
 
 Well done! You've now completed the lab.
 
