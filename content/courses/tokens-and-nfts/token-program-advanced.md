--- conflicted
+++ resolved
@@ -1,5 +1,5 @@
 ---
-title: Token Burning and Delegation
+title: Token burning and Delegation
 objectives:
   - Understand why and how to burn tokens
   - Allow a token holder to allocate a limited amount of tokens to another
@@ -8,34 +8,20 @@
   "How to burn tokens, and approve/revoke token delegations on Solana."
 ---
 
-### Summary
-
-- **Burning tokens** reduces the total supply of a token by removing them from
-  circulation.
-- **Approving a delegate**, allows another account to transfer or burn a
-  specified amount of tokens from a token account while retaining original
-  account ownership.
-- **Revoking a delegate**, removes their authority to act on behalf of the token
-  account owner.
-- Each of these operations is facilitated through the `spl-token` library,
-  utilizing specific functions for each action.
-
 ### Lesson
 
-In this lesson, we'll cover burning tokens and delegation. You may not have a
-need for these in your own application, so if you're more interested in NFTs,
-feel free to skip ahead to
-[creating NFTs with Metaplex](/content/courses/tokens-and-nfts/nfts-with-metaplex.md)!
-
-#### Burn Tokens
+Finally, we'll cover burning tokens, and delegation. You may not use these in
+your own application, so if you're really excited about NFTs, feel free to skip
+to
+[creating NFTs with Metaplex](/content/courses/tokens-and-nfts/nfts-with-metaplex.md)
+
+### Burn Tokens
 
 Burning tokens is the process of decreasing the token supply of a given token
 mint. Burning tokens removes the tokens from the given token account and from
 broader circulation.
 
-To burn tokens using the `spl-token` library, use the
-[`burn()`](https://solana-labs.github.io/solana-program-library/token/js/functions/burn.html#burn)
-function.
+To burn tokens using the `spl-token` library, use the `burn` function.
 
 ```typescript
 import { burn } from "@solana/spl-token";
@@ -52,19 +38,17 @@
 );
 ```
 
-The `burn()` function requires the following arguments:
-
-- `connection`: JSON-RPC connection to the cluster.
-- `payer`: The account responsible for paying transaction fees.
-- `account`: The token account from which tokens will be burned.
-- `mint`: The token mint associated with the token account.
-- `owner`: The owner of the token account.
-- `amount`: The number of tokens to burn.
-
-Under the hood, the `burn()` function creates a transaction using the
-instruction obtained from
-[`createBurnInstruction()`](https://solana-labs.github.io/solana-program-library/token/js/functions/createBurnInstruction.html#createBurnInstruction)
-function.
+The `burn` function requires the following arguments:
+
+- `connection` - the JSON-RPC connection to the cluster
+- `payer` - the account of the payer for the transaction
+- `account` - the token account to burn tokens from
+- `mint` - the token mint associated with the token account
+- `owner` - the account of the owner of the token account
+- `amount` - the amount of tokens to burn
+
+Under the hood, the `burn` function creates a transaction with instructions
+obtained from the `createBurnInstruction` function:
 
 ```typescript
 import { PublicKey, Transaction } from "@solana/web3.js";
@@ -84,16 +68,16 @@
 }
 ```
 
-#### Approve Delegate
+### Approve Delegate
 
 Approving a delegate is the process of authorizing another account to transfer
-or burn tokens from a token account. The authority over the token account
-remains with the original owner. The maximum number of tokens a delegate can
-transfer or burn is defined when the owner approves the delegate. Only one
-delegate can be associated with a token account at a time.
-
-To approve a delegate using the `spl-token` library, use the
-[`approve()`](https://solana-labs.github.io/solana-program-library/token/js/functions/approve.html#approve)
+or burn tokens from a token account. When using a delegate, the authority over
+the token account remains with the original owner. The maximum amount of tokens
+a delegate may transfer or burn is specified at the time the owner of the token
+account approves the delegate. Note that there can only be one delegate account
+associated with a token account at any given time.
+
+To approve a delegate using the `spl-token` library, you use the `approve`
 function.
 
 ```typescript
@@ -107,20 +91,18 @@
 );
 ```
 
-The `approve()` function returns a `TransactionSignature` that can be viewed on
-Solana Explorer. It requires the following arguments:
-
-- `connection`: The JSON-RPC connection to the cluster.
-- `payer`: The account of the payer for the transaction.
-- `account`: The token account to delegate tokens from.
-- `delegate`: The account authorized to transfer or burn tokens.
-- `owner`: The account of the owner of the token account.
-- `amount`: The maximum number of tokens the delegate can transfer or burn.
-
-Under the hood, the `approve()` function creates a transaction with instructions
-obtained from the
-[`createApproveInstruction()`](https://solana-labs.github.io/solana-program-library/token/js/functions/createApproveInstruction.html#createApproveInstruction)
-function.
+The `approve` function returns a `TransactionSignature` that can be viewed on
+Solana Explorer. The `approve` function requires the following arguments:
+
+- `connection` - the JSON-RPC connection to the cluster
+- `payer` - the account of the payer for the transaction
+- `account` - the token account to delegate tokens from
+- `delegate` - the account the owner is authorizing to transfer or burn tokens
+- `owner` - the account of the owner of the token account
+- `amount` - the maximum number of tokens the delegate may transfer or burn
+
+Under the hood, the `approve` function creates a transaction with instructions
+obtained from the `createApproveInstruction` function:
 
 ```typescript
 import { PublicKey, Transaction } from "@solana/web3.js";
@@ -140,15 +122,14 @@
 }
 ```
 
-#### Revoke Delegate
-
-A previously approved delegate for a token account can be revoked. Once revoked,
-the delegate can no longer transfer tokens from the owner's token account. Any
-untransferred amount from the previously approved tokens will no longer be
-accessible by the delegate.
-
-To revoke a delegate using the `spl-token` library, use the
-[`revoke()`](https://solana-labs.github.io/solana-program-library/token/js/functions/revoke.html#revoke)
+### Revoke Delegate
+
+A previously approved delegate for a token account can be later revoked. Once a
+delegate is revoked, the delegate can no longer transfer tokens from the owner's
+token account. Any remaining amount left untransferred from the previously
+approved amount can no longer be transferred by the delegate.
+
+To revoke a delegate using the `spl-token` library, you use the `revoke`
 function.
 
 ```typescript
@@ -157,26 +138,20 @@
 const transactionSignature = await revoke(connection, payer, account, owner);
 ```
 
-The `revoke()` function returns a `TransactionSignature` that can be viewed on
-Solana Explorer. This function requires the following arguments:
-
-- `connection`: The JSON-RPC connection to the cluster.
-- `payer`: The account responsible for paying the transaction fees.
-- `account`: The token account from which to revoke the delegate authority.
-- `owner`: The account of the owner of the token account.
-
-Under the hood, the `revoke()` function generates a transaction using the
-instructions from the
-[`createRevokeInstruction()`](https://solana-labs.github.io/solana-program-library/token/js/functions/createRevokeInstruction.html#createRevokeInstruction)
-function:
+The `revoke` function returns a `TransactionSignature` that can be viewed on
+Solana Explorer. The `revoke` function requires the following arguments:
+
+- `connection` - the JSON-RPC connection to the cluster
+- `payer` - the account of the payer for the transaction
+- `account` - the token account to revoke the delegate authority from
+- `owner` - the account of the owner of the token account
+
+Under the hood, the `revoke` function creates a transaction with instructions
+obtained from the `createRevokeInstruction` function:
 
 ```typescript
 import { PublicKey, Transaction } from "@solana/web3.js";
-<<<<<<< HEAD
 import { revoke } from "@solana/spl-token";
-=======
-import { createRevokeInstruction } from "@solana/spl-token";
->>>>>>> 07ffcff3
 
 async function buildRevokeTransaction(
   account: PublicKey,
@@ -192,159 +167,35 @@
 
 ### Lab
 
-This lab extends the concepts covered in the previous lesson on the
-[Token Program](/content/courses/tokens-and-nfts/token-program.md).
-
-#### 1. Delegating Tokens
-
-We will use the `approve()` function from the `spl-token` library to authorize a
-delegate to transfer or burn up to 50 tokens from our token account.
-
-Similar to the process of
-[Transferring Tokens](/content/courses/tokens-and-nfts/token-program.md#transferring-tokens)
-in the previous lab, you can
-[add a second account on Devnet](/content/courses/intro-to-solana/intro-to-cryptography.md)
-if desired or collaborate with a friend who has a Devnet account.
-
-<<<<<<< HEAD
+This lab extends the lab from the
+[previous chapter](/content/courses/tokens-and-nfts/token-program.md).
+
+#### 1. Delegating tokens
+
+Let's use `approve` from `spl-token` to authorize a delegate to transfer or burn
+up to 50 tokens from our token account.
+
+Just like
+[Transferring Tokens](/content/courses/tokens-and-nfts/token-program.md) in the
+previous lab, you can
+[add a second account on devnet](/content/courses/intro-to-solana/intro-to-cryptography.md)
+if you like, or find a friend who has a devnet account!
+
 Create a new file `delegate-tokens.ts`. We use the system program account as the
 delegate here for demonstration.
-=======
-Create a new file named `delegate-tokens.ts`. For this example, we are using the
-System Program ID as a delegate for demonstration, but you can use an actual
-address that you want to delegate.
->>>>>>> 07ffcff3
-
-```typescript filename="delegate-tokens.ts"
-import "dotenv/config";
-import {
-  getExplorerLink,
-  getKeypairFromEnvironment,
-} from "@solana-developers/helpers";
-import {
-  Connection,
-  PublicKey,
-  clusterApiUrl,
-  SystemProgram,
-} from "@solana/web3.js";
-import { approve, getOrCreateAssociatedTokenAccount } from "@solana/spl-token";
-
-const DEVNET_URL = clusterApiUrl("devnet");
-const TOKEN_DECIMALS = 2;
-const DELEGATE_AMOUNT = 50;
-const MINOR_UNITS_PER_MAJOR_UNITS = 10 ** TOKEN_DECIMALS;
-
-// Initialize connection and load user keypair
-const connection = new Connection(DEVNET_URL);
-const user = getKeypairFromEnvironment("SECRET_KEY");
-
-console.log(`🔑 Loaded keypair. Public key: ${user.publicKey.toBase58()}`);
-
-<<<<<<< HEAD
-// Use the system program public key
-const delegate = new PublicKey("11111111111111111111111111111111");
-=======
-// Replace this with your actual address
-// For this example, we will be using System Program's ID as a delegate
-const delegatePublicKey = new PublicKey(SystemProgram.programId);
->>>>>>> 07ffcff3
-
-// Substitute your token mint address
-const tokenMintAddress = new PublicKey("YOUR_TOKEN_MINT_ADDRESS_HERE");
-
-try {
-  // Get or create the user's token account
-  const userTokenAccount = await getOrCreateAssociatedTokenAccount(
-    connection,
-    user,
-    tokenMintAddress,
-    user.publicKey,
-  );
-
-  // Approve the delegate
-  const approveTransactionSignature = await approve(
-    connection,
-    user,
-    userTokenAccount.address,
-    delegatePublicKey,
-    user.publicKey,
-    DELEGATE_AMOUNT * MINOR_UNITS_PER_MAJOR_UNITS,
-  );
-
-<<<<<<< HEAD
-console.log(
-  `✅ Approve Delegate Transaction: ${getExplorerLink(
-=======
-  const explorerLink = getExplorerLink(
->>>>>>> 07ffcff3
-    "transaction",
-    approveTransactionSignature,
-    "devnet",
-  );
-
-  console.log(`✅ Delegate approved. Transaction: ${explorerLink}`);
-} catch (error) {
-  console.error(
-    `Error: ${error instanceof Error ? error.message : String(error)}`,
-  );
-}
-```
-
-Replace `YOUR_TOKEN_MINT_ADDRESS_HERE` with your token mint address obtained
-from the previous lesson
-[Token Program](/content/courses/tokens-and-nfts/token-program.md#create-the-token-mint).
-
-Run the script using `npx esrun delegate-tokens.ts`. You should see:
-
-```bash
-🔑 Loaded keypair. Public key: GprrWv9r8BMxQiWea9MrbCyK7ig7Mj8CcseEbJhDDZXM
-✅ Delegate approved. Transaction: https://explorer.solana.com/tx/21tX6L7zk5tkHeoD7V1JYYW25VAWRfQrJPnxDcMXw94yuFbHxX4UZEgS6k6co9dBWe7PqFoMoWEVfbVA92Dk4xsQ?cluster=devnet
-```
-
-<<<<<<< HEAD
-Replace `YOUR_TOKEN_MINT_ADDRESS_HERE` with your mint token address obtained
-from the previous chapter.
-
-Run the script using `npx esrun delegate-tokens.ts`. You should see:
-
-```bash
-✅ Approve Delegate Transaction: https://explorer.solana.com/tx/3sBr62x2VMaoJ4Z3SQMy6ZPzQKaa5Bs9ni9dgwwZZ5qEViKh1gQznCgH489h6pgfruMmqPbc2GgminTPK4UXRRZd?cluster=devnet
-```
-
-Open the Explorer link, you will see the ‌approval information.
-
-=======
-Open the Explorer link, you will see the ‌approval information.
-
-![Delegate Tokens](/public/assets/courses/unboxed/delegate-token.png)
-
->>>>>>> 07ffcff3
-#### 2. Revoke Delegate
-
-Let's revoke the `delegate` using the `spl-token` library's `revoke()` function.
-
-<<<<<<< HEAD
-Revoke will set delegate for the associated token account to null and reset the
-=======
-Revoke will set the delegate for the token account to null and reset the
->>>>>>> 07ffcff3
-delegated amount to 0.
-
-Create a new file `revoke-approve-tokens.ts`.
-
-<<<<<<< HEAD
-```typescript
-=======
-```typescript filename="revoke-approve-tokens.ts"
->>>>>>> 07ffcff3
+
+```typescript
 import "dotenv/config";
 import {
   getExplorerLink,
   getKeypairFromEnvironment,
 } from "@solana-developers/helpers";
 import { Connection, PublicKey, clusterApiUrl } from "@solana/web3.js";
-<<<<<<< HEAD
-import { getOrCreateAssociatedTokenAccount, revoke } from "@solana/spl-token";
+import {
+  approve,
+  getOrCreateAssociatedTokenAccount,
+  revoke,
+} from "@solana/spl-token";
 
 const connection = new Connection(clusterApiUrl("devnet"));
 
@@ -353,6 +204,9 @@
 console.log(
   `🔑 Loaded our keypair securely, using an env file! Our public key is: ${user.publicKey.toBase58()}`,
 );
+
+// Use the system program public key
+const delegate = new PublicKey("11111111111111111111111111111111");
 
 // Substitute in your token mint account
 const tokenMintAccount = new PublicKey("YOUR_TOKEN_MINT_ADDRESS_HERE");
@@ -365,125 +219,135 @@
   user.publicKey,
 );
 
-const revokeTransactionSignature = await revoke(
+// Our token has two decimal places
+const MINOR_UNITS_PER_MAJOR_UNITS = Math.pow(10, 2);
+
+const approveTransactionSignature = await approve(
   connection,
   user,
   sourceTokenAccount.address,
-  user.publicKey,
-);
-
-console.log(
-  `✅ Revoke Delegate Transaction: ${getExplorerLink(
-=======
-import { revoke, getOrCreateAssociatedTokenAccount } from "@solana/spl-token";
-
-const DEVNET_URL = clusterApiUrl("devnet");
-// Substitute your token mint address
-const TOKEN_MINT_ADDRESS = "YOUR_TOKEN_MINT_ADDRESS_HERE";
-
-const connection = new Connection(DEVNET_URL);
-const user = getKeypairFromEnvironment("SECRET_KEY");
-
-console.log(`🔑 Loaded keypair. Public key: ${user.publicKey.toBase58()}`);
-
-try {
-  const tokenMintAddress = new PublicKey(TOKEN_MINT_ADDRESS);
-
-  const userTokenAccount = await getOrCreateAssociatedTokenAccount(
-    connection,
-    user,
-    tokenMintAddress,
-    user.publicKey,
-  );
-
-  const revokeTransactionSignature = await revoke(
-    connection,
-    user,
-    userTokenAccount.address,
-    user.publicKey,
-  );
-
-  const explorerLink = getExplorerLink(
->>>>>>> 07ffcff3
+  delegate,
+  user.publicKey,
+  50 * MINOR_UNITS_PER_MAJOR_UNITS,
+);
+
+console.log(
+  `✅ Approve Delegate Transaction: ${getExplorerLink(
     "transaction",
-    revokeTransactionSignature,
+    approveTransactionSignature,
     "devnet",
-  );
-
-  console.log(`✅ Revoke Delegate Transaction: ${explorerLink}`);
-} catch (error) {
-  console.error(
-    `Error: ${error instanceof Error ? error.message : String(error)}`,
-  );
-}
-```
-
-Replace `YOUR_TOKEN_MINT_ADDRESS_HERE` with your mint token address obtained
-from the previous lesson
-[Token Program](/content/courses/tokens-and-nfts/token-program.md#create-the-token-mint).
-
-Run the script using `npx esrun revoke-approve-tokens.ts`. You should see:
-
-```bash
-🔑 Loaded keypair. Public key: GprrWv9r8BMxQiWea9MrbCyK7ig7Mj8CcseEbJhDDZXM
-✅ Revoke Delegate Transaction: https://explorer.solana.com/tx/YTc2Vd41SiGiHf3iEPkBH3y164fMbV2TSH2hbe7WypT6K6Q2b3f31ryFWhypmBK2tXmvGYjXeYbuwxHeJvnZZX8?cluster=devnet
-```
-
-<<<<<<< HEAD
+  )}`,
+);
+```
+
 Replace `YOUR_TOKEN_MINT_ADDRESS_HERE` with your mint token address obtained
 from the previous chapter.
 
-Run the script using `npx esrun revoke-approve-tokens.ts`. You should see:
+Run the script using `npx esrun delegate-tokens.ts`. You should see:
 
 ```bash
-✅ Revoke Delegate Transaction: https://explorer.solana.com/tx/5UboxLULHT3pPznBxThfQMc73NNjYNLmvqrB3JVVXPwWxUFWA49WG58sFQP8B5rv4FXxxZm3mur319YNiyYxYgBd?cluster=devnet
-```
-
-Open the Explorer link, you will see the revoke information.
-
-=======
-Open the Explorer link, you will see the revoke information.
-
-![Revoke Approve Tokens](/public/assets/courses/unboxed/revoke-approve-tokens.png)
-
->>>>>>> 07ffcff3
-#### 3. Burn Tokens
-
-Finally, let's remove some tokens from circulation by burning them.
-
-Use the `spl-token` library's `burn()` function to remove half of your tokens
-from circulation. Now, call this function to burn 5 of the user's tokens.
-
-Create a new file `burn-tokens.ts`.
-
-```typescript filename="burn-tokens.ts"
+✅ Approve Delegate Transaction: https://explorer.solana.com/tx/3sBr62x2VMaoJ4Z3SQMy6ZPzQKaa5Bs9ni9dgwwZZ5qEViKh1gQznCgH489h6pgfruMmqPbc2GgminTPK4UXRRZd?cluster=devnet
+```
+
+Open the Explorer link, you will see the ‌approval information.
+
+#### 2. Revoke Delegate
+
+Lets revoke the `delegate` using the `spl-token` library's `revoke` function.
+
+Revoke will set delegate for the associated token account to null and reset the
+delegated amount to 0.
+
+Create a new file `revoke-approve-tokens.ts`.
+
+```typescript
 import "dotenv/config";
 import {
   getExplorerLink,
   getKeypairFromEnvironment,
 } from "@solana-developers/helpers";
 import { Connection, PublicKey, clusterApiUrl } from "@solana/web3.js";
+import { getOrCreateAssociatedTokenAccount, revoke } from "@solana/spl-token";
+
+const connection = new Connection(clusterApiUrl("devnet"));
+
+const user = getKeypairFromEnvironment("SECRET_KEY");
+
+console.log(
+  `🔑 Loaded our keypair securely, using an env file! Our public key is: ${user.publicKey.toBase58()}`,
+);
+
+// Substitute in your token mint account
+const tokenMintAccount = new PublicKey("YOUR_TOKEN_MINT_ADDRESS_HERE");
+
+// Get or create the source and destination token accounts to store this token
+const sourceTokenAccount = await getOrCreateAssociatedTokenAccount(
+  connection,
+  user,
+  tokenMintAccount,
+  user.publicKey,
+);
+
+const revokeTransactionSignature = await revoke(
+  connection,
+  user,
+  sourceTokenAccount.address,
+  user.publicKey,
+);
+
+console.log(
+  `✅ Revoke Delegate Transaction: ${getExplorerLink(
+    "transaction",
+    revokeTransactionSignature,
+    "devnet",
+  )}`,
+);
+```
+
+Replace `YOUR_TOKEN_MINT_ADDRESS_HERE` with your mint token address obtained
+from the previous chapter.
+
+Run the script using `npx esrun revoke-approve-tokens.ts`. You should see:
+
+```bash
+✅ Revoke Delegate Transaction: https://explorer.solana.com/tx/5UboxLULHT3pPznBxThfQMc73NNjYNLmvqrB3JVVXPwWxUFWA49WG58sFQP8B5rv4FXxxZm3mur319YNiyYxYgBd?cluster=devnet
+```
+
+Open the Explorer link, you will see the revoke information.
+
+#### 3. Burn Tokens
+
+Finally, let's remove some tokens from circulation by burning them.
+
+Use the `spl-token` library's `burn` function to remove half of your tokens from
+circulation.
+
+Create a new file `burn-tokens.ts`.
+
+```typescript
+import "dotenv/config";
+import {
+  getExplorerLink,
+  getKeypairFromEnvironment,
+} from "@solana-developers/helpers";
+import { Connection, PublicKey, clusterApiUrl } from "@solana/web3.js";
 import {
   getOrCreateAssociatedTokenAccount,
   Account,
   burn,
 } from "@solana/spl-token";
 
-const DEVNET_URL = clusterApiUrl("devnet");
-const TOKEN_DECIMALS = 2;
-const BURN_AMOUNT = 5;
-// Substitute your token mint address
-const TOKEN_MINT_ADDRESS = "YOUR_TOKEN_MINT_ADDRESS_HERE";
-
-const connection = new Connection(DEVNET_URL);
+const connection = new Connection(clusterApiUrl("devnet"));
+
 const user = getKeypairFromEnvironment("SECRET_KEY");
 
-console.log(`🔑 Loaded keypair. Public key: ${user.publicKey.toBase58()}`);
-
-try {
-  const tokenMintAccount = new PublicKey(TOKEN_MINT_ADDRESS);
-
-<<<<<<< HEAD
+console.log(
+  `🔑 Loaded our keypair securely, using an env file! Our public key is: ${user.publicKey.toBase58()}`,
+);
+
+// Substitute in your token mint account
+const tokenMintAccount = new PublicKey("YOUR_TOKEN_MINT_ADDRESS_HERE");
+
 // Get or create the source and destination token accounts to store this token
 const sourceTokenAccount = await getOrCreateAssociatedTokenAccount(
   connection,
@@ -491,75 +355,44 @@
   tokenMintAccount,
   user.publicKey,
 );
-=======
-  const userTokenAccount = await getOrCreateAssociatedTokenAccount(
-    connection,
-    user,
-    tokenMintAccount,
-    user.publicKey,
-  );
->>>>>>> 07ffcff3
-
-  const burnAmount = BURN_AMOUNT * 10 ** TOKEN_DECIMALS;
-
-  const transactionSignature = await burn(
-    connection,
-    user,
-    userTokenAccount.address,
-    tokenMintAccount,
-    user,
-    burnAmount,
-  );
-
-<<<<<<< HEAD
+
+// Our token has two decimal places
+const MINOR_UNITS_PER_MAJOR_UNITS = Math.pow(10, 2);
+
+const transactionSignature = await burn(
+  connection,
+  user,
+  sourceTokenAccount.address,
+  tokenMintAccount,
+  user,
+  25 * MINOR_UNITS_PER_MAJOR_UNITS,
+);
+
 console.log(
   `✅ Burn Transaction: ${getExplorerLink(
-=======
-  const explorerLink = getExplorerLink(
->>>>>>> 07ffcff3
     "transaction",
     transactionSignature,
     "devnet",
-  );
-
-  console.log(`✅ Burn Transaction: ${explorerLink}`);
-} catch (error) {
-  console.error(
-    `Error: ${error instanceof Error ? error.message : String(error)}`,
-  );
-}
+  )}`,
+);
 ```
 
 Replace `YOUR_TOKEN_MINT_ADDRESS_HERE` with your mint token address obtained
-<<<<<<< HEAD
 from the previous chapter.
-=======
-from the previous chapter
-[Token Program](/content/courses/tokens-and-nfts/token-program.md#create-the-token-mint).
->>>>>>> 07ffcff3
 
 Run the script using `npx esrun burn-tokens.ts`. You should see:
 
 ```bash
-<<<<<<< HEAD
 ✅ Burn Transaction: https://explorer.solana.com/tx/P9JAK7bSAhycccGunDEThgt12QFiqMr9oexenEmRXXKoXsLKr2x64k9BWNppjTxFeVMUYjBEncRKe3gZsyd29JY?cluster=devnet
-=======
-🔑 Loaded keypair. Public key: GprrWv9r8BMxQiWea9MrbCyK7ig7Mj8CcseEbJhDDZXM
-✅ Burn Transaction: https://explorer.solana.com/tx/5Ufipgvsi5aLzzcr8QQ7mLXHyCwBDqsPxGTPinvFpjSiARnEDgFiPbD2ZiaDkkmwKDMoQ94bf5uqF2M7wjFWcKuv?cluster=devnet
->>>>>>> 07ffcff3
 ```
 
 Open the Explorer link, you will see the burn information.
 
-<<<<<<< HEAD
 Well done! You've now
-=======
-![Burn Tokens](/public/assets/courses/unboxed/burn-tokens.png)
->>>>>>> 07ffcff3
-
-Well done! You've now completed the lab.
-
-<Callout type="success" title="Completed the lab?">
+
+<Callout type="success">
+
+### Completed the lab?
 
 Push your code to GitHub and
 [tell us what you thought of this lesson](https://form.typeform.com/to/IPH0UGz7#answers-lesson=72cab3b8-984b-4b09-a341-86800167cfc7)!
