---
title: Introduction to Solana Mobile
objectives:
  - Explain the benefits of creating mobile-first dApp experiences
  - Explain the high-level Mobile Wallet Adapter (MWA) flow
  - Explain the high-level differences between React and React Native
  - Create a simple Android Solana dApp using React Native
description:
  "Learn how to build native mobile apps using blockchain functionality"
---

## Summary

- The **Solana Mobile Wallet Adapter** (**MWA**) allows mobile apps to submit
  transactions for signing via a WebSocket connection to mobile wallets.
- The easiest way to start building Solana mobile applications is by using
  Solana Mobile’s
  [React Native packages](https://docs.solanamobile.com/react-native/setup) -
  `@solana-mobile/mobile-wallet-adapter-protocol` and
  `@solana-mobile/mobile-wallet-adapter-protocol-web3js`

## Lesson Overview

In these units, we will develop mobile apps that interact with the Solana
network, this opens up a whole new paradigm of blockchain use cases and
behaviors. The **Solana Mobile Stack** (**SMS**) is designed to help developers
seamlessly create mobile dApps. It includes the
[Mobile Wallet Adapter (MWA)](https://docs.solanamobile.com/getting-started/overview#mobile-wallet-adapter)
-A Solana Mobile SDK that uses React Native,
[Seed Vault](https://docs.solanamobile.com/getting-started/overview#seed-vault),
and the
[Solana dApp Store](https://docs.solanamobile.com/getting-started/overview#solana-dapp-store).
These resources simplify mobile development with a similar experience but with
mobile-specific features.

This lesson focuses on using React Native to create a simple Android app that
integrates with the Solana network. If you're not familiar with programming in
React or Solana, we recommend starting with our
[Intro to Solana lesson](https://github.com/solana-foundation/developer-content/tree/main/content/courses/intro-to-solana)
and returning when you're ready. If you are, let's dive in!

## Intro to Solana Mobile

The Solana wallet interaction differs slightly on mobile compared to the web.
The core wallet functionality is the same: the wallet holds your private keys
and uses them to sign and send transactions. To avoid having different
interfaces between wallets, developers abstracted that functionality into the
SWA standard. This remains the standard on the web while its mobile counterpart
is the MWA.

The differences between the two standards are due to the different construction
of web vs mobile wallets. Web wallets are just browser extensions that inject
wallet adapter functions into the `window` object of your webpage. This gives
your site access to them. Mobile wallets, however, are native applications on a
mobile operating system. There's no way to surface functions from one native
application to another. The Mobile Wallet Adapter exists to enable any app,
written in any language, to connect to a native wallet app.

We will dig into the specifics of the MWA in a
[later lesson](/content/courses/mobile/mwa-deep-dive), but it effectively opens
a WebSocket between applications to facilitate communication. That way a
separate app can provide the wallet app with the transaction to be signed and
sent, and the wallet app can respond with appropriate status updates.

### Mobile Use Cases with Solana

Before development, it is important to understand the current landscape of Web3
mobile development to foresee potential blockers and opportunities. Here are a
few examples of what Solana mobile development can unlock:

**Mobile Banking and Trading (DeFi)**

Most traditional banking right now happens on on native mobile apps. With SMS,
you can now bank and trade using native mobile apps with your own wallet, where
you hold your own keys.

**Mobile Gaming with Solana Micropayments**

Mobile games account for roughly 50% of the video game industry's total value,
largely due to small in-game purchases. However, payment processing fees usually
mean these in-game purchases have a minimum of $0.99 USD. With Solana, it's
possible to unlock true micropayments. Need an extra life? That'll be 0.0001
SOL.

**Mobile E-Commerce**

SMS can enable a new wave of mobile e-commerce shoppers to pay directly from
their favorite Solana wallet. Imagine a world where you can use your Solana
wallet as seamlessly as you can use Apple Pay.

<<<<<<< HEAD
> In summary, mobile blockchain transactions opens up many doors. It is
> important to be informed and learn how one can be part of it, let's explore
> how.
=======
To summarize, mobile crypto opens up many doors. Let's dive in and learn how we
can be part of it:

#### How Solana development differs between native mobile apps and web

Solana wallet interaction differs slightly on mobile compared to the web. The
core wallet functionality is the same: the wallet holds your private keys and
uses them to sign and send transactions. To avoid having different interfaces
between wallets, developers abstracted that functionality into the Solana Wallet
Adapter standard. This remains the standard on the web. The mobile counterpart
is the Mobile Wallet Adapter (MWA).

The differences between the two standards are due to the different construction
of web vs mobile wallets. Web wallets are just browser extensions that inject
wallet adapter functions into the `window` object of your webpage. This gives
your site access to them. Mobile wallets, however, are native applications on a
mobile operating system. There's no way to surface functions from one native
application to another. The Mobile Wallet Adapter exists to enable any app,
written in any language, to connect to a native wallet app.

We'll dig into the specifics of the Mobile Wallet Adapter in a
[later lesson](/content/courses/mobile/mwa-deep-dive), but it effectively opens
a WebSocket between applications to facilitate communication. That way a
separate app can provide the wallet app with the transaction to be signed and
sent, and the wallet app can respond with appropriate status updates.

#### Supported Operating Systems
>>>>>>> 73cb9e4c

### Supported Operating Systems

Currently, the MWA only supports Android OS. A WebSocket connection can persist
between apps, even when the wallet app is in the background.

<<<<<<< HEAD
A prominent limitation to the adoption of MWAs in iOS is that it is designed to
quickly suspend connections when an app is pushed to the background. This kills
the MWA WebSocket connection. However, this doesn’t mean that Solana dApps can’t
run on iOS at all. Developers can still create a Mobile Web App using the
[Standard Wallet Adapter](https://github.com/solana-labs/wallet-adapter)
library.
=======
On iOS, the lifetime of a connection between apps is purposefully limited by the
operating system. Specifically, iOS will quickly suspend connections when an app
is pushed to the background. This kills the MWA WebSocket connection. This is an
inherent design difference between iOS and Android (probably made to preserve
battery, network usage, etc).

However, this doesn't mean that Solana dApps can't run on iOS at all. You can
still create a Mobile Web App using the
[standard wallet adapter](https://github.com/solana-labs/wallet-adapter)
library. Your users can then install a mobile-friendly wallet like
the [Glow Wallet](https://glow.app/).
>>>>>>> 73cb9e4c

The remainder of this lesson will focus on developing Android apps with the MWA.

### Supported Frameworks

Solana Mobile supports a number of different frameworks. Officially supported
are React Native and native Android, with community SDKs for Flutter, Unity, and
Unreal Engine.

**Solana SDKs:**

- [React Native](https://docs.solanamobile.com/react-native/quickstart) (
  Regular and Expo )
- [Android](https://docs.solanamobile.com/android-native/quickstart)

**Community SDKs:**

- [Flutter](https://docs.solanamobile.com/flutter/overview)
- [Unity](https://docs.solanamobile.com/unity/unity_sdk)
- [Unreal Engine](https://docs.solanamobile.com/unreal/unreal_sdk)

To keep the development experience as close as possible to other lessons, we
will be working exclusively with React Native.

## From React to React Native

React Native is very similar to React but designed for mobile. Here are some key
points to note:

- React Native compiles down to native Android and iOS apps while React compiles
  down to a collection of web pages.
- Instead of using web elements like <div>, you will use mobile-native elements
  like <View>.
- React Native allows access to mobile hardware, such as the camera and
  accelerometer, which React web apps cannot access.
- Many standard React and Node packages may not be compatible with React Native
  and setting up React Native can be challenging. Fortunately, their
  [Official Docs](https://reactnative.dev/docs/environment-setup?guide=native)
  contains everything you may need.
- For development, you will need to set up
  [Android Studio](https://developer.android.com/studio/intro/) for Android apps
  and an emulator or physical device for testing.

> **NOTE:**There is a learning curve, but if you know React you're not nearly as
> far from being able to develop mobile apps as you think! It may feel jarring
> to start, but after a few hours of React Native development, you will start to
> feel much more comfortable. We have included a [Lab](#lab) section below to
> help you.

## Creating a Solana dApp with React Native

Solana React Native dApps are virtually identical to React dApps. The primary
difference is in the wallet interaction. Instead of the wallet being available
in the browser, your dApp will create an MWA session with the wallet app of your
choosing using a WebSocket. Fortunately, this is abstracted for you in the MWA
library. The only difference is that anytime you need to make a call to the
wallet, the `transact` function will be used, more details on this function in
later parts of this lesson.

![dApp Flow](/public/assets/courses/unboxed/basic-solana-mobile-flow.png)

## Reading Data

<<<<<<< HEAD
Reading data from a Solana cluster in React Native works the same way as in
React. You can use the `useConnection` hook to access the `connection` object,
which is responsible for interacting with the Solana network.
=======
Reading data from a Solana cluster in React Native is the exact same as in
React. You use the `useConnection` hook to grab the `Connection` object. Using
that, you can get account info. Since reading is free, we don't need to actually
connect to the wallet.
>>>>>>> 73cb9e4c

In Solana, an account refers to any object stored on-chain, and is typically
referenced by a
[public key](https://www.investopedia.com/terms/p/public-key.asp).

Here’s an example of how you can read an account information using the
`getAccountInfo` method:

```javascript
const { connection } = useConnection();
const publicKey = new PublicKey("your-wallet-public-key-here"); // Replace with a valid public key
const account = await connection.getAccountInfo(publicKey);
```

> **NOTE:** If you need a refresher, refer to our
> [Intro to Reading Data lesson](/content/courses/intro-to-solana/intro-to-reading-data).

## Connecting to a Wallet

When writing data to the blockchain, it must be done through a **transaction**.
Transactions need to be signed by one or more secret keys (previously referred
to as private keys) and sent to an
[RPC provider](https://academy.subquery.network/subquery_network/node_operators/rpc_providers/introduction.html)
for processing. In almost all cases, this interaction is facilitated through a
wallet application.

### Web vs. Mobile Wallet Interactions

On the web, dApps typically interact with wallets via browser extensions.
However, on mobile, the process is slightly different. You use a WebSocket to
establish a connection between the dApp and the wallet. This is managed using
the MWA. Specifically, on Android, this connection is initiated using **Android
intents**, with the dApp broadcasting its intent using the `solana-wallet://`
scheme.
![Connecting](/public/assets/courses/unboxed/basic-solana-mobile-connect.png)

When the wallet application receives the intent broadcast, it opens a WebSocket
connection with the dApp that initiated the session. The dApp initiates this
connection using the `transact` function, as shown below:

```tsx
transact(async (wallet: Web3MobileWallet) => {
  // Your wallet action code goes here
});
```

This function provides access to the `Web3MobileWallet` object, allowing you to
perform actions such as [signing transactions(###)] or interacting with wallet
data. Remember, all wallet interactions must occur inside the callback of the
`transact` function.

### Signing and sending transactions

The overall flow for signing and sending a transaction is as follows:

- Use the `transact` function to establish a session with the wallet. This
  function takes an asynchronous callback:
  `async (wallet: Web3MobileWallet) => {...}`.
- Inside the callback, request wallet authorization using `wallet.authorize()`
  or `wallet.reauthorize()`, depending on the wallet's state (whether it has an
  active session or requires reauthorization).
- Once the wallet is authorized, you can either:
  - Sign the transaction using `wallet.signTransactions()`, or
  - Sign and send the transaction directly using
    `wallet.signAndSendTransactions()`.

![Transacting](/public/assets/courses/unboxed/basic-solana-mobile-transact.png)
To manage the wallet's authorization state, consider creating a
`useAuthorization()` hook. This hook can streamline the process of handling
authorization within your app, especially if you have multiple interactions with
the wallet.

> We will explore the use of this hook and practice managing the wallet's state
> in more detail during the lab exercises.

Here is an example of sending a transaction using MWA:

```tsx
//import required dependencies if any

const { authorizeSession } = useAuthorization();
const { connection } = useConnection();

const sendTransactions = async (transaction: Transaction) => {
  try {
    // Start a session with the wallet
    await transact(async (wallet: Web3MobileWallet) => {
      // Get the latest blockhash for the transaction
      const { blockhash, lastValidBlockHeight } =
        await connection.getLatestBlockhash();

      // Authorize the wallet session
      const authResult = await authorizeSession(wallet);

      // Create an updated transaction with the latest blockhash and feePayer
      const updatedTransaction = new Transaction({
        recentBlockhash: blockhash,
        feePayer: authResult.publicKey,
      }).add(transaction);

      // Sign and send the transaction via the wallet
      const signatures = await wallet.signAndSendTransactions({
        transactions: [updatedTransaction],
      });

      console.log(`Transaction successful! Signature: ${signatures[0]}`);
    });
  } catch (error) {
    console.error("Error sending transaction:", error);
    throw new Error("Transaction failed");
  }
};
```

<<<<<<< HEAD
## Debugging

Debugging can be challenging when working with Solana mobile transactions, as
two separate applications are involved: your dApp and the mobile wallet. Unlike
typical single-application setups, you won't have direct access to the wallet’s
logs, which makes tracking issues more complex.

However, Android Studio’s
[Logcat](https://developer.android.com/studio/debug/logcat) provides a useful
solution - enabling you to view logs from all applications running on your
device including the wallet. By leveraging Logcat, you can monitor the
interaction between your dApp and the wallet, helping you identify any issues
that arise during transaction signing and submission.

If Logcat is not your preferred tool, an alternative approach is to use the
wallet solely for signing transactions, while handling the actual transaction
submission in your dApp’s code. This method allows for greater control over
debugging, as you can inspect the transaction flow more thoroughly on the client
side.

## Deploying for Solana Mobile

Deploying mobile applications can be challenging, and the complexity increases
when dealing with blockchain-based apps. Two primary factors contribute to this
difficulty: customer safety and financial incentives.

### Customer Safety and Regulatory Uncertainty:

Most mobile app marketplaces, such as the Apple App Store and Google Play Store,
have policies that restrict blockchain-related apps. Since blockchain is still a
relatively new and evolving technology, platforms are cautious about regulatory
compliance. They often adopt strict guidelines to protect users from potential
risks associated with blockchain apps.

### In-App Purchases and Platform Fees:

Another significant challenge arises when using blockchain transactions for
in-app purchases. Many platforms impose a transaction fee on purchases made
within their apps (ranging from 15% to 30%). Payment via the blockchain is often
seen as a way to bypass these fees, which is explicitly prohibited by most app
stores. These platforms prioritize protecting their revenue streams and
therefore enforce strict policies against apps that facilitate blockchain
payments for in-app purchases.

> While traditional app stores impose strict policies around blockchain
> transactions to protect their revenue and comply with regulations, alternative
> distribution methods like the Solana dApp Store offers developers a more
> flexible platform for deploying Solana-based mobile applications. This
> decentralized approach bypasses many of the restrictions seen in centralized
> app marketplaces, allowing dApps to thrive in a more blockchain-friendly
> ecosystem.

## Conclusion

Getting started with Solana mobile development is more accessible than ever,
thanks to the Solana Mobile Stack (SMS). Although React Native introduces some
differences compared to React, much of the code you will write remains familiar,
particularly when it comes to structuring the UI and handling state. The main
distinction lies in how you interact with wallets, which requires using the
`transact` callback to establish wallet sessions, sign transactions, and
communicate with Solana’s blockchain.

As you continue building Solana mobile dApps, it's essential to keep learning
and refining your skills. Be sure to explore additional resources like:

- [The official Solana Developer Docs](https://solana.com/docs) for in-depth
  guides on Solana’s core libraries and best practices.
- [Solana's Discord community](https://discord.com/invite/kBbATFA7PW) forum for
  troubleshooting, sharing insights, and staying updated on the latest ecosystem
  changes.

Mastering mobile Solana development will open up new opportunities in
decentralized finance (DeFi), gaming, and e-commerce, allowing you to build
cutting-edge applications with a seamless user experience. Stay curious and
experiment with different tools to push the boundaries of what you can achieve
with mobile dApps. Let's put our knowledge to test by building a counting app
with React Native for Android OS!

## Lab: Building a Mobile Counter dApp with React Native

This dApp will display a counter and allow users to make increments via a
transaction on the Solana blockchain. The app will also connect to a wallet for
signing transactions.

We will use the **Anchor framework** to interact with the on-chain counter
program. The client side has already been developed in one of our previous
lessons called
[Intro to client-side Anchor development](https://solana.com/developers/courses/onchain-development/intro-to-anchor-frontend),
feel free to check out its code for more context.

To ensure you fully understand the core concepts, we will write this application
in vanilla React Native without a starting template. While Solana Mobile offers
templates that handle some boilerplate, building from scratch provides a much
deeper understanding.

### Getting Started

To get started, you will need to properly set up a React Native development
environment if you didn't already. This
[article](https://reactnative.dev/docs/set-up-your-environment) shows you how.
Remember that this step is not required if you are using a
[Framework](https://reactnative.dev/architecture/glossary#react-native-framework).

Ensure you have Node.js, npm, or yarn installed on your system. These will
manage your JavaScript packages. Install Android Studio:

Android Studio is required to run the Android emulator and to compile your React
Native app for Android devices. Configure the ANDROID_HOME Environment Variable:

> **NOTE:** You will need to configure the `ANDROID_HOME` environment variable
> so that your terminal can recognize Android’s SDK tools. This step is critical
> for running and building your app on Android.

## Project Setup

Create a Sample Project for the Emulator Setup to ensure your Android
environment is set up correctly. In your terminal, run the code below within
your preferred directory to scaffold a new React Native project, where
`SampleProject` is your preferred project name. You can open the project in
Android Studio and ensure it runs correctly on the Android emulator.

```bash
  npx react-native init SampleProject --npm
```

### Cloning and Running MWA

1.  Clone the repo in `SampleProject`

    ```bash
    git clone https://github.com/solana-mobile/mobile-wallet-adapter.git
    ```

2.  In Android Studio, _Open project > Navigate to the cloned directory > Select
    mobile-wallet-adapter/android_
3.  After Android Studio finishes loading the project, select `fakewallet` in
    the build/run configuration dropdown in the top right

    ![Fake Wallet](/public/assets/courses/unboxed/basic-solana-mobile-fake-wallet.png)

4.  For easier debugging, use **Logcat**. Check the
    [official installation guide](https://developer.android.com/studio/debug/logcat)
    if you are interested.
5.  Now that your fake wallet is running on the emulator, go to _View -> Tool
    Windows -> Logcat_. This will open up a console logging out what’s happening
    with fake wallet.

6.  (Optional) Install other
    [Solana wallets](https://solana.com/ecosystem/explore?categories=wallet) on
    the Google Play store.

Lastly, we recommend installing _java version 11_ to avoid dependency errors. To
know what version you have installed, run `java --version` in your terminal.

### 1. Plan out the App's Structure
=======
#### Debugging

Since two applications are involved in sending transactions, debugging can be
tricky. Specifically, you won't be able to see the wallet's debug logs the way
you can see your dApps logs.

Fortunately,
[Logcat on Android Studio](https://developer.android.com/studio/debug/logcat)
makes it possible to see logs from all applications on your device.

If you prefer not to use Logcat, the other method you could try is to only use
the wallet to sign transactions, and then send them in your code. This allows
you to better debug the transaction if you're running into problems.

#### Releasing

Deploying mobile applications can be difficult on its own. It's often even more
difficult when it's a crypto app. There are two main reasons for this: customer
safety and financial incentives.

First, most of the mobile app marketplaces have policies restricting blockchain
involvement. Crypto is new enough that it's a regulatory wildcard. Platforms
feel they're protecting users by being strict with blockchain-related apps.

Second, if you use crypto for "purchases" in-app, you'll be seen as
circumnavigating the platform's fee (anywhere from 15-30%). This is explicitly
against app store policies as the platform is trying to protect its revenue
stream.

These are hurdles for sure, but there's hope. Here are some things to keep in
mind for each marketplace:

- **App Store (iOS) -** We only talked about Android today for the technical MWA
  reason. However, their policies are also some of the most strict and make it
  hard for Solana dApps to exist. For now, Apple has some pretty strict
  anti-crypto policies. Wallets seem to be fine, but they'll flag and likely
  reject anything that seems like a purchase using crypto.
- **Google Play (Android) -** Google is generally more relaxed, but there are
  still a few things to be aware of. As of this writing in November ‘23, Google
  is rolling out
  [new crypto policies](https://www.theverge.com/2023/7/12/23792720/android-google-play-blockchain-crypto-nft-apps)
  to make it more clear what they will and will not allow. Take a look.
- **Steam -** Does not allow crypto games at all
  > “built on blockchain technology that issue or allow the exchange of
  > cryptocurrencies or NFTs.”
- **Download Sites / Your Site -** Depending on the target platform, you can
  make your dApp available for download on your own site. However, most users
  are wary of downloading mobile applications from websites.
- **dApp Store (Solana) -** Solana saw the issues with mobile dApp distribution
  on other platform app stores and decided to make their own. As part of the SMS
  stack, they created the
  [Solana dApp Store](https://docs.solanamobile.com/getting-started/overview#solana-dapp-store).

### Conclusion

Getting started with mobile Solana development is fairly straightforward thanks
to SMS. While React Native is slightly different than React, the code you have
to write is more similar than different. The primary difference is that the
portion of your code that interacts with wallets will exist within the
`transact` callback. Remember to look at our other lessons if you need a
refresher on Solana development more broadly.

## Lab

Let's practice this together by building a simple Android mobile counter dApp
with React Native. The app will interact with the Anchor counter program that we
made in the
[Intro to client-side Anchor development](https://www.soldev.app/course/intro-to-anchor-frontend)
lesson. This dApp simply displays a counter and allows users to increment the
count through a Solana program. In this app, we'll be able to see the current
count, connect our wallet, and increment the count. We'll be doing this all on
Devnet and will be compiling only for Android.

This program already exists and is already deployed on Devnet. Feel free to
check out the
[deployed program's code](https://github.com/Unboxed-Software/anchor-ping-frontend/tree/solution-decrement)
if you want more context.

We'll write this application in vanilla React Native without a starting
template. Solana Mobile provides a
[React Native template](https://docs.solanamobile.com/react-native/react-native-scaffold)
that shortcuts some of the boilerplate, but there's no better way to learn than
to do something from scratch.

#### 0. Prerequisites

React Native allows us to write mobile applications using similar patterns as
React. However, under the hood, our React code needs to be compiled down to
languages and frameworks that work with the device's native OS. This requires a
few prerequisite setup items:

1. [Set up a React Native dev environment](https://reactnative.dev/docs/environment-setup?guide=native#creating-a-new-application).
   Go through the
   [**_entire article_**](https://reactnative.dev/docs/environment-setup?guide=native#creating-a-new-application),
   using Android as the target OS. For convenience, we've typed out the
   high-level steps below. Keep in mind that the source article might change
   from the time of writing to when you're reading this. The source article is
   your source of truth here.

   1. Install dependencies
   2. Install Android Studio
   3. Configure **ANDROID_HOME** environment variable
   4. Create a new sample project (this is only used to set up the emulator)

      1. If you run into the error `✖ Copying template`, add the `--npm` flag
         at the end

         ```bash
         npx react-native@latest init AwesomeProject
         ✔ Downloading template
         ✖ Copying template

         npx react-native@latest init AwesomeProject --npm
         ✔ Downloading template
         ✔ Copying template
         ```

   5. Run and compile the sample project on your emulator

2. Install and run the Solana fake wallet

   1. Install the repo

      ```bash
      git clone https://github.com/solana-mobile/mobile-wallet-adapter.git
      ```

   2. In Android
      Studio, `Open project > Navigate to the cloned directory > Select mobile-wallet-adapter/android`
   3. After Android Studio finishes loading the project, select `fakewallet` in
      the build/run configuration dropdown in the top right

      ![Fake Wallet](/public/assets/courses/unboxed/basic-solana-mobile-fake-wallet.png)

   4. For debugging, you'll want to use `Logcat`. Now that your fake wallet is
      running on the emulator, go to `View -> Tool Windows -> Logcat`. This will
      open up a console logging out what's happening with fake wallet.

3. (Optional) Install other
   [Solana wallets](https://solana.com/ecosystem/explore?categories=wallet) on
   the Google Play store.

Lastly, if you run into Java versioning issues - you'll want to be on Java
version 11. To check what you're currently running type `java --version` in your
terminal.

#### 1. Plan out the App's Structure
>>>>>>> 73cb9e4c

Before we do any coding, let's conceptualize the outline of the app. Again, this
app will connect to and interact with the counter program we've already deployed
to Devnet. To do this, we'll need the following:

- A `Connection` object to interact with Solana (`ConnectionProvider.tsx`)
- Access to our counter program (`ProgramProvider.tsx`)
- Authorization for a wallet to sign and send requests (`AuthProvider.tsx`)
- Text to display our counter value (`CounterView.tsx`)
- A button to press to increment our count (`CounterButton.tsx`)

There will be more files and considerations, but these are the most important
files we'll be creating and working with.

### 2. Create the App

Now that we've got some of the basic setup and structure down, let's scaffold a
new app with the following command:

```bash
npx react-native@latest init counter --npm
```

This scaffolds a new React Native project for us called `counter`.

Let's make sure everything is set up properly by starting the default app and
running it on our Android emulator.

```bash
cd counter
npm run android
```

This should open and run the app in your Android emulator. If you run into
<<<<<<< HEAD
problems, check to make sure you’ve accomplished everything in the
[_Getting Started_](#getting-started) section.
=======
problems, check to make sure you've accomplished everything in the
[prerequisites section](#0-prerequisites).
>>>>>>> 73cb9e4c

### 3. Install Dependencies

<<<<<<< HEAD
We will need to add in our Solana dependencies.
=======
We'll need to add in our Solana dependencies.
>>>>>>> 73cb9e4c
[The Solana Mobile docs provide a nice list of packages](https://docs.solanamobile.com/react-native/setup)
and explanations for why we need them:

- `@solana-mobile/mobile-wallet-adapter-protocol`: A React Native/Javascript API
  enabling interaction with MWA-compatible wallets
- `@solana-mobile/mobile-wallet-adapter-protocol-web3js`: A convenience wrapper
  to use common primitives from
  [@solana/web3.js](https://github.com/solana-labs/solana-web3.js), such as
  `Transaction` and `Uint8Array`
- `@solana/web3.js`: Solana Web Library for interacting with the Solana network
  through the [JSON RPC API](https://solana.com/docs/rpc)
- `react-native-get-random-values` Secure random number generator polyfill for
  <<<<<<< HEAD `web3.js` underlying Crypto library on React Native
- # `buffer`: Buffer polyfill; also needed for `web3.js` on React Native.
  `web3.js` underlying library on React Native
- `buffer`: Buffer polyfill; also needed for `web3.js` on React Native
  > > > > > > > a3ea04e (minor fixes, resolved conflict)

In addition to this list, we will add two more packages:

- `@coral-xyz/anchor`: The Anchor TS client.
- `assert`: A polyfill that lets Anchor do its thing.
- `text-encoding-polyfill`: A polyfill needed to create the `Program` object

<<<<<<< HEAD
If you’re not familiar: polyfills actively replace Node-native libraries to make
them work anywhere Node is not running. We will finish our polyfill setup
shortly. For now, install dependencies using the following command:
=======
If you're not familiar: polyfills actively replace Node-native libraries to make
them work anywhere Node is not running. We'll finish our polyfill setup shortly.
For now, install dependencies using the following command:
>>>>>>> 73cb9e4c

```bash
npm install \
  @solana/web3.js \
  @solana-mobile/mobile-wallet-adapter-protocol-web3js \
  @solana-mobile/mobile-wallet-adapter-protocol \
  react-native-get-random-values \
  buffer \
  @coral-xyz/anchor \
  assert \
  text-encoding-polyfill
```

### 4. Create `ConnectionProvider.tsx` file

Let's start adding our Solana functionality. Create a new folder called
`components` and within it, a file called `ConnectionProvider.tsx`. This
provider will wrap the entire application and make our `Connection` object
available throughout. Hopefully, you're noticing a pattern: this is identical to
the React patterns we've used throughout the course.

```tsx
import { Connection, ConnectionConfig } from "@solana/web3.js";
import React, { ReactNode, createContext, useContext, useMemo } from "react";

export interface ConnectionProviderProps {
  children: ReactNode;
  endpoint: string;
  config?: ConnectionConfig;
}

export interface ConnectionContextState {
  connection: Connection;
}

const ConnectionContext = createContext<ConnectionContextState>(
  {} as ConnectionContextState,
);

export function ConnectionProvider({
  children,
  endpoint,
  config = { commitment: "confirmed" },
}: ConnectionProviderProps) {
  const connection = useMemo(
    () => new Connection(endpoint, config),
    [config, endpoint],
  );

  return (
    <ConnectionContext.Provider value={{ connection }}>
      {children}
    </ConnectionContext.Provider>
  );
}

export const useConnection = (): ConnectionContextState =>
  useContext(ConnectionContext);
```

### 5. Create `AuthProvider.tsx` file

<<<<<<< HEAD
The next Solana provision we will need is the **auth provider**. This is one of
the main differences between mobile and web development. What we’re implementing
here is roughly equivalent to the `WalletProvider` that we’re used to in web
=======
The next Solana provision we'll need is the auth provider. This is one of the
main differences between mobile and web development. What we're implementing
here is roughly equivalent to the `WalletProvider` that we're used to in web
>>>>>>> 73cb9e4c
apps. However, since we're using Android and its natively installed wallets, the
flow to connect and utilize them is a bit different. Most notably, we need to
follow the MWA protocol.

We do this by providing the following in our `AuthProvider`:

- `accounts`: If the user has multiple wallets, different accounts are
  maintained in this array of Accounts.
- `selectedAccount`: The current selected account for the transaction.
- `authorizeSession(wallet)`: Authorizes (or reauthorizes, if token is expired)
  the `wallet` for the user and returns an account which will act as the
  selected account for the session. The `wallet` variable is from the callback
  of the `transact` function you call independently anytime you want to interact
  with a wallet.
- `deauthorizeSession(wallet)`: Deauthorizes the `wallet`.
- `onChangeAccount`: Acts as a handler when `selectedAccount` is changed.

<<<<<<< HEAD
We are also going to throw in some utility methods:
=======
We're also going to throw in some utility methods:
>>>>>>> 73cb9e4c

- `getPublicKeyFromAddress(base64Address)`: Creates a new Public Key object from
  the Base64 address given from the `wallet` object
- `getAuthorizationFromAuthResult`: Handles the authorization result, extracts
  relevant data from the result, and returns the `Authorization` context object

<<<<<<< HEAD
We will expose all of this through a `useAuthorization` hook.
=======
We'll expose all of this through a `useAuthorization` hook.
>>>>>>> 73cb9e4c

Since this provider is the same across all apps, we are going to give you the
full implementation that you can copy and paste. We will dig into the details of
MWA in a future lesson.

Create the file `AuthProvider.tsx` in the `components` folder and paste in the
following:

```tsx
import { Cluster, PublicKey } from "@solana/web3.js";
import {
  Account as AuthorizedAccount,
  AuthorizationResult,
  AuthorizeAPI,
  AuthToken,
  Base64EncodedAddress,
  DeauthorizeAPI,
  ReauthorizeAPI,
} from "@solana-mobile/mobile-wallet-adapter-protocol";
import { toUint8Array } from "js-base64";
import { useState, useCallback, useMemo, ReactNode } from "react";
import React from "react";

const AuthUtils = {
  getAuthorizationFromAuthResult: (
    authResult: AuthorizationResult,
    previousAccount?: Account,
  ): Authorization => {
    const selectedAccount =
      previousAccount === undefined ||
      !authResult.accounts.some(
        ({ address }) => address === previousAccount.address,
      )
        ? AuthUtils.getAccountFromAuthorizedAccount(authResult.accounts[0])
        : previousAccount;

    return {
      accounts: authResult.accounts.map(
        AuthUtils.getAccountFromAuthorizedAccount,
      ),
      authToken: authResult.auth_token,
      selectedAccount,
    };
  },

  getAccountFromAuthorizedAccount: (
    authAccount: AuthorizedAccount,
  ): Account => ({
    ...authAccount,
    publicKey: new PublicKey(toUint8Array(authAccount.address)),
  }),
};

type Account = Readonly<{
  address: Base64EncodedAddress;
  label?: string;
  publicKey: PublicKey;
}>;

type Authorization = Readonly<{
  accounts: Account[];
  authToken: AuthToken;
  selectedAccount: Account;
}>;

const APP_IDENTITY = {
  name: "Solana Counter Incrementor",
};

type AuthorizationProviderContext = {
  accounts: Account[] | null;
  authorizeSession: (wallet: AuthorizeAPI & ReauthorizeAPI) => Promise<Account>;
  deauthorizeSession: (wallet: DeauthorizeAPI) => void;
  onChangeAccount: (nextSelectedAccount: Account) => void;
  selectedAccount: Account | null;
};

const AuthorizationContext = React.createContext<AuthorizationProviderContext>({
  accounts: null,
  authorizeSession: () => {
    throw new Error("Provider not initialized");
  },
  deauthorizeSession: () => {
    throw new Error("Provider not initialized");
  },
  onChangeAccount: () => {
    throw new Error("Provider not initialized");
  },
  selectedAccount: null,
});

type AuthProviderProps = {
  children: ReactNode;
  cluster: Cluster;
};

function AuthorizationProvider({ children, cluster }: AuthProviderProps) {
  const [authorization, setAuthorization] = useState<Authorization | null>(
    null,
  );

  const handleAuthorizationResult = useCallback(
    async (authResult: AuthorizationResult): Promise<Authorization> => {
      const nextAuthorization = AuthUtils.getAuthorizationFromAuthResult(
        authResult,
        authorization?.selectedAccount,
      );
      setAuthorization(nextAuthorization);
      return nextAuthorization;
    },
    [authorization],
  );

  const authorizeSession = useCallback(
    async (wallet: AuthorizeAPI & ReauthorizeAPI) => {
      const authorizationResult = authorization
        ? await wallet.reauthorize({
            auth_token: authorization.authToken,
            identity: APP_IDENTITY,
          })
        : await wallet.authorize({ cluster, identity: APP_IDENTITY });
      return (await handleAuthorizationResult(authorizationResult))
        .selectedAccount;
    },
    [authorization, cluster, handleAuthorizationResult],
  );

  const deauthorizeSession = useCallback(
    async (wallet: DeauthorizeAPI) => {
      if (authorization?.authToken) {
        await wallet.deauthorize({ auth_token: authorization.authToken });
        setAuthorization(null);
      }
    },
    [authorization],
  );

  const onChangeAccount = useCallback((nextAccount: Account) => {
    setAuthorization(currentAuthorization => {
      if (
        currentAuthorization?.accounts.some(
          ({ address }) => address === nextAccount.address,
        )
      ) {
        return { ...currentAuthorization, selectedAccount: nextAccount };
      }
      throw new Error(`${nextAccount.address} is no longer authorized`);
    });
  }, []);

  const value = useMemo(
    () => ({
      accounts: authorization?.accounts ?? null,
      authorizeSession,
      deauthorizeSession,
      onChangeAccount,
      selectedAccount: authorization?.selectedAccount ?? null,
    }),
    [authorization, authorizeSession, deauthorizeSession, onChangeAccount],
  );

  return (
    <AuthorizationContext.Provider value={value}>
      {children}
    </AuthorizationContext.Provider>
  );
}

const useAuthorization = () => React.useContext(AuthorizationContext);

export {
  AuthorizationProvider,
  useAuthorization,
  type Account,
  type AuthProviderProps,
  type AuthorizationProviderContext,
};
```

### 6. Create `ProgramProvider.tsx`

The last provider we need is our program provider. This will expose the counter
program we want to interact with.

Since we are using the Anchor TS client to interact with our program, we need
the program's IDL. Start by creating a root-level folder called `models`, then
create a new file `anchor-counter.ts`. Paste the contents of the Anchor Counter
IDL into this new file.

Next, create the file `ProgramProvider.tsx` inside of components. Inside we will
create the program provider to surface our program and the counter PDA:

```tsx
import {
  AnchorProvider,
  IdlAccounts,
  Program,
  setProvider,
} from "@coral-xyz/anchor";
import { Keypair, PublicKey } from "@solana/web3.js";
import { AnchorCounter, IDL } from "../models/anchor-counter";
import React, {
  ReactNode,
  createContext,
  useCallback,
  useContext,
  useEffect,
  useMemo,
  useState,
} from "react";
import { useConnection } from "./ConnectionProvider";

export type CounterAccount = IdlAccounts<AnchorCounter>["counter"];

export type ProgramContextType = {
  program: Program<AnchorCounter> | null;
  counterAddress: PublicKey | null;
};

export const ProgramContext = createContext<ProgramContextType>({
  program: null,
  counterAddress: null,
});

export type ProgramProviderProps = {
  children: ReactNode;
};

export function ProgramProvider({ children }: ProgramProviderProps) {
  const { connection } = useConnection();
  const [program, setProgram] = useState<Program<AnchorCounter> | null>(null);
  const [counterAddress, setCounterAddress] = useState<PublicKey | null>(null);

  const setup = useCallback(async () => {
    const programId = new PublicKey(
      "ALeaCzuJpZpoCgTxMjJbNjREVqSwuvYFRZUfc151AKHU", //public key, do not expose anything else
    );

    // MockWallet is a placeholder wallet used for initializing the AnchorProvider.
    // In a mobile app, we don't need a real wallet here because the actual signing
    // will be done by the user's mobile wallet app. This mock wallet allows us to
    // set up the provider without a real wallet instance.

    const MockWallet = {
      signTransaction: () => Promise.reject(),
      signAllTransactions: () => Promise.reject(),
      publicKey: Keypair.generate().publicKey,
    };

    const provider = new AnchorProvider(connection, MockWallet, {});
    setProvider(provider);

    const programInstance = new Program<AnchorCounter>(
      IDL,
      programId,
      provider,
    );

    const [counterProgramAddress] = PublicKey.findProgramAddressSync(
      [Buffer.from("counter")],
      programId,
    );

    setProgram(programInstance);
    setCounterAddress(counterProgramAddress);
  }, [connection]);

  useEffect(() => {
    setup();
  }, [setup]);

  const value: ProgramContextType = useMemo(
    () => ({
      program,
      counterAddress,
    }),
    [program, counterAddress],
  );

  return (
    <ProgramContext.Provider value={value}>{children}</ProgramContext.Provider>
  );
}

export const useProgram = () => useContext(ProgramContext);
```

### 7. Modify `App.tsx`

Now that we have all our providers, let's wrap our app with them. We're going to
re-write the default `App.tsx` with the following changes:

- Import our providers and add in our polyfills
- Wrap the app first with `ConnectionProvider`, then `AuthorizationProvider`,
  and finally `ProgramProvider`
- Pass in our Devnet endpoint to the `ConnectionProvider`
- Pass our cluster to the `AuthorizationProvider`
- Replace the default internal `<View>` with `<MainScreen />`, a screen we'll
  build in the next step

```tsx
// Polyfills at the top
import "text-encoding-polyfill";
import "react-native-get-random-values";
import { Buffer } from "buffer";
global.Buffer = Buffer;

import { clusterApiUrl } from "@solana/web3.js";
import { ConnectionProvider } from "./components/ConnectionProvider";
import { AuthorizationProvider } from "./components/AuthProvider";
import { ProgramProvider } from "./components/ProgramProvider";
import { MainScreen } from "./screens/MainScreen"; // Going to make this
import React from "react";

export default function App() {
  const cluster = "devnet";
  const endpoint = clusterApiUrl(cluster);

  return (
    // ConnectionProvider: Manages the connection to the Solana network
    <ConnectionProvider
      endpoint={endpoint}
      config={{ commitment: "processed" }}
    >
      // AuthorizationProvider: Handles wallet authorization
      <AuthorizationProvider cluster={cluster}>
        // ProgramProvider: Provides access to the Solana program
        <ProgramProvider>
          <MainScreen />
        </ProgramProvider>
      </AuthorizationProvider>
    </ConnectionProvider>
  );
}
```

### 8. Create `MainScreen.tsx`

Now, let's put everything together to create our UI. Create a new folder called
`screens` and a new file called `MainScreen.tsx` inside of it. In this file, we
are only structuring the screen to display two yet-to-be-created components:
`CounterView` and `CounterButton`.

Additionally, in this file, we're introducing React Native's `StyleSheet`. This
is another difference from regular React. Don't worry, it behaves very similarly
to CSS.

In `screens/MainScreen.tsx` paste the following:

```tsx
import React from "react";
import { StatusBar, StyleSheet, View } from "react-native";
import { CounterView } from "../components/CounterView";
import { CounterButton } from "../components/CounterButton";

export function MainScreen() {
  return (
    <View style={styles.container}>
      <StatusBar barStyle="light-content" backgroundColor="darkblue" />
      <View style={[styles.container, styles.counterContainer]}>
        <CounterView />
      </View>
      <View style={styles.incrementButtonContainer}>
        <CounterButton />
      </View>
    </View>
  );
}

const styles = StyleSheet.create({
  container: {
    height: "100%",
    width: "100%",
    backgroundColor: "lightgray",
  },
  incrementButtonContainer: {
    position: "absolute",
    right: "5%",
    bottom: "3%",
  },
  counterContainer: {
    alignContent: "center",
    alignItems: "center",
    justifyContent: "center",
  },
});
```

### 9. `Create CounterView.tsx`

The `CounterView` is the first of our two program-specific files.
`CounterView`'s only job is to fetch and listen for updates on our `Counter`
account. Since we're only listening here, we don't have to do anything
MWA-related. It should look identical to a web application. We'll use our
`Connection` object to listen for the `programAddress` specified in
`ProgramProvider.tsx`. When the account is changed, we update the UI.

In `components/CounterView.tsx` paste the following:

```tsx
import { View, Text, StyleSheet } from "react-native";
import { useConnection } from "./ConnectionProvider";
import { useProgram, CounterAccount } from "./ProgramProvider";
import { useEffect, useState } from "react";
import { AccountInfo } from "@solana/web3.js";
import React from "react";

const counterStyle = StyleSheet.create({
  counter: {
    fontSize: 48,
    fontWeight: "bold",
    color: "black",
    textAlign: "center",
  },
});

export function CounterView() {
  const { connection } = useConnection();
  const { program, counterAddress } = useProgram();
  const [counter, setCounter] = useState<CounterAccount>();

  // Fetch Counter Info
  useEffect(() => {
    if (!program || !counterAddress) return;

    program.account.counter.fetch(counterAddress).then(setCounter);

    const subscriptionId = connection.onAccountChange(
      counterAddress,
      (accountInfo: AccountInfo<Buffer>) => {
        try {
          const data = program.coder.accounts.decode(
            "counter",
            accountInfo.data,
          );
          setCounter(data);
        } catch (e) {
          console.log("account decoding error: " + e);
        }
      },
    );

    return () => {
      connection.removeAccountChangeListener(subscriptionId);
    };
  }, [program, counterAddress, connection]);

  if (!counter) return <Text>Loading...</Text>;

  return (
    <View>
      <Text>Current counter</Text>
      <Text style={counterStyle.counter}>{counter.count.toString()}</Text>
    </View>
  );
}
```

### 10. Create `CounterButton.tsx`

Finally, we have our last component, the `CounterButton`. This floating action
button will do the following in a new function `incrementCounter`:

- Call `transact` to get access to a mobile wallet
- Authorize the session with `authorizeSession` from the `useAuthorization` hook
- Request a Devnet airdrop to fund the transaction if not enough Devnet SOL is
  available
- Create an `increment` transaction
- Call `signAndSendTransactions` to have the wallet sign and send the
  transaction

<Callout type="note">The fake Solana wallet we use generates a new keypair every
time you restart the fake wallet app, requiring that we want to check for funds
and airdrop every time. This is for demo purposes only, you can't do this in
production.</Callout>

Create the file `CounterButton.tsx` and paste in the following:

```tsx
import {
  Alert,
  Platform,
  Pressable,
  StyleSheet,
  Text,
  ToastAndroid,
} from "react-native";
import { useAuthorization } from "./AuthProvider";
import { useProgram } from "./ProgramProvider";
import { useConnection } from "./ConnectionProvider";
import {
  transact,
  Web3MobileWallet,
} from "@solana-mobile/mobile-wallet-adapter-protocol-web3js";
import { LAMPORTS_PER_SOL, Transaction } from "@solana/web3.js";
import { useState } from "react";
import React from "react";

const floatingActionButtonStyle = StyleSheet.create({
  container: {
    height: 64,
    width: 64,
    alignItems: "center",
    borderRadius: 40,
    justifyContent: "center",
    elevation: 4,
    marginBottom: 4,
    backgroundColor: "blue",
  },

  text: {
    fontSize: 24,
    color: "white",
  },
});

export function CounterButton() {
  const { authorizeSession } = useAuthorization();
  const { program, counterAddress } = useProgram();
  const { connection } = useConnection();
  const [isTransactionInProgress, setIsTransactionInProgress] = useState(false);

  const showToastOrAlert = (message: string) => {
    if (Platform.OS === "android") {
      ToastAndroid.show(message, ToastAndroid.SHORT);
    } else {
      Alert.alert(message);
    }
  };

  const incrementCounter = () => {
    if (!program || !counterAddress) return;

    if (!isTransactionInProgress) {
      setIsTransactionInProgress(true);

      transact(async (wallet: Web3MobileWallet) => {
        const authResult = await authorizeSession(wallet);
        const latestBlockhashResult = await connection.getLatestBlockhash();

        const ix = await program.methods
          .increment()
          .accounts({ counter: counterAddress, user: authResult.publicKey })
          .instruction();

        const balance = await connection.getBalance(authResult.publicKey);

        console.log(
          `Wallet ${authResult.publicKey} has a balance of ${balance}`,
        );

        // When on Devnet you may want to transfer SOL manually per session, due to Devnet's airdrop rate limit
        const minBalance = LAMPORTS_PER_SOL / 1000;

        if (balance < minBalance) {
          console.log(
            `requesting airdrop for ${authResult.publicKey} on ${connection.rpcEndpoint}`,
          );
          await connection.requestAirdrop(authResult.publicKey, minBalance * 2);
        }

        const transaction = new Transaction({
          ...latestBlockhashResult,
          feePayer: authResult.publicKey,
        }).add(ix);
        const signature = await wallet.signAndSendTransactions({
          transactions: [transaction],
        });

        showToastOrAlert(`Transaction successful! ${signature}`);
      })
        .catch(e => {
          console.log(e);
          showToastOrAlert(`Error: ${JSON.stringify(e)}`);
        })
        .finally(() => {
          setIsTransactionInProgress(false);
        });
    }
  };

  return (
    <>
      <Pressable
        style={floatingActionButtonStyle.container}
        onPress={incrementCounter}
      >
        <Text style={floatingActionButtonStyle.text}>+</Text>
      </Pressable>
    </>
  );
}
```

### 11. Build and Run

Now it's time to test that everything works! Build and run with the following
command:

```bash
npm run android
```

This will open the app in your emulator, click the + button in the bottom right.
This will open up the "fake wallet". The "fake wallet" has various options to
assist in debugging. The image below outlines the buttons to tap to properly
test your app:

![Counter App](/public/assets/courses/unboxed/basic-solana-mobile-counter-app.png)

If you run into problems, here are some examples of what they could be and how
to fix them:

- Application does not build → Exit Metro with _Ctrl+C_ and try again
- Nothing happens when you press the `CounterButton` → Make sure you have Solana
  wallet installed ( like the fake wallet we installed in Prerequisites )
- You get stuck in a forever loop while calling `increment` → This is likely due
  to you reaching a Devnet airdrop rate limit. Take out the airdrop section in
  `CounterButton` and manually send some Devnet sol to your wallet's address
  (printed in the console)

That's it! You've made your first Solana Mobile dApp. If you get stuck, feel
free to check out the
[full solution code](https://github.com/Unboxed-Software/solana-react-native-counter)
on the `main` branch of the repository.

## Challenge

Your next challenge is to expand the app by adding a `decrement` function. You
need to create another button that will call the `decrement` method on the
Solana program. The logic for the decrement function already exists in the
program’s **IDL** (**Interface Description Language**), so your task is to write
the client-side code that interacts with it.

Once you've completed this, you can check your solution against the solution
code available on the
[solution branch](https://github.com/Unboxed-Software/solana-react-native-counter/tree/solution).
If you’ve successfully completed the lab, push your code to GitHub and share
your feedback on this lesson through this
[form](https://form.typeform.com/to/IPH0UGz7#answers-lesson=c15928ce-8302-4437-9b1b-9aa1d65af864)!<|MERGE_RESOLUTION|>--- conflicted
+++ resolved
@@ -88,65 +88,23 @@
 their favorite Solana wallet. Imagine a world where you can use your Solana
 wallet as seamlessly as you can use Apple Pay.
 
-<<<<<<< HEAD
 > In summary, mobile blockchain transactions opens up many doors. It is
 > important to be informed and learn how one can be part of it, let's explore
 > how.
-=======
-To summarize, mobile crypto opens up many doors. Let's dive in and learn how we
-can be part of it:
-
-#### How Solana development differs between native mobile apps and web
-
-Solana wallet interaction differs slightly on mobile compared to the web. The
-core wallet functionality is the same: the wallet holds your private keys and
-uses them to sign and send transactions. To avoid having different interfaces
-between wallets, developers abstracted that functionality into the Solana Wallet
-Adapter standard. This remains the standard on the web. The mobile counterpart
-is the Mobile Wallet Adapter (MWA).
-
-The differences between the two standards are due to the different construction
-of web vs mobile wallets. Web wallets are just browser extensions that inject
-wallet adapter functions into the `window` object of your webpage. This gives
-your site access to them. Mobile wallets, however, are native applications on a
-mobile operating system. There's no way to surface functions from one native
-application to another. The Mobile Wallet Adapter exists to enable any app,
-written in any language, to connect to a native wallet app.
-
-We'll dig into the specifics of the Mobile Wallet Adapter in a
-[later lesson](/content/courses/mobile/mwa-deep-dive), but it effectively opens
-a WebSocket between applications to facilitate communication. That way a
-separate app can provide the wallet app with the transaction to be signed and
-sent, and the wallet app can respond with appropriate status updates.
-
-#### Supported Operating Systems
->>>>>>> 73cb9e4c
+
 
 ### Supported Operating Systems
 
 Currently, the MWA only supports Android OS. A WebSocket connection can persist
 between apps, even when the wallet app is in the background.
 
-<<<<<<< HEAD
 A prominent limitation to the adoption of MWAs in iOS is that it is designed to
 quickly suspend connections when an app is pushed to the background. This kills
 the MWA WebSocket connection. However, this doesn’t mean that Solana dApps can’t
 run on iOS at all. Developers can still create a Mobile Web App using the
 [Standard Wallet Adapter](https://github.com/solana-labs/wallet-adapter)
 library.
-=======
-On iOS, the lifetime of a connection between apps is purposefully limited by the
-operating system. Specifically, iOS will quickly suspend connections when an app
-is pushed to the background. This kills the MWA WebSocket connection. This is an
-inherent design difference between iOS and Android (probably made to preserve
-battery, network usage, etc).
-
-However, this doesn't mean that Solana dApps can't run on iOS at all. You can
-still create a Mobile Web App using the
-[standard wallet adapter](https://github.com/solana-labs/wallet-adapter)
-library. Your users can then install a mobile-friendly wallet like
-the [Glow Wallet](https://glow.app/).
->>>>>>> 73cb9e4c
+
 
 The remainder of this lesson will focus on developing Android apps with the MWA.
 
@@ -210,16 +168,9 @@
 
 ## Reading Data
 
-<<<<<<< HEAD
 Reading data from a Solana cluster in React Native works the same way as in
 React. You can use the `useConnection` hook to access the `connection` object,
 which is responsible for interacting with the Solana network.
-=======
-Reading data from a Solana cluster in React Native is the exact same as in
-React. You use the `useConnection` hook to grab the `Connection` object. Using
-that, you can get account info. Since reading is free, we don't need to actually
-connect to the wallet.
->>>>>>> 73cb9e4c
 
 In Solana, an account refers to any object stored on-chain, and is typically
 referenced by a
@@ -334,7 +285,6 @@
 };
 ```
 
-<<<<<<< HEAD
 ## Debugging
 
 Debugging can be challenging when working with Solana mobile transactions, as
@@ -490,155 +440,6 @@
 know what version you have installed, run `java --version` in your terminal.
 
 ### 1. Plan out the App's Structure
-=======
-#### Debugging
-
-Since two applications are involved in sending transactions, debugging can be
-tricky. Specifically, you won't be able to see the wallet's debug logs the way
-you can see your dApps logs.
-
-Fortunately,
-[Logcat on Android Studio](https://developer.android.com/studio/debug/logcat)
-makes it possible to see logs from all applications on your device.
-
-If you prefer not to use Logcat, the other method you could try is to only use
-the wallet to sign transactions, and then send them in your code. This allows
-you to better debug the transaction if you're running into problems.
-
-#### Releasing
-
-Deploying mobile applications can be difficult on its own. It's often even more
-difficult when it's a crypto app. There are two main reasons for this: customer
-safety and financial incentives.
-
-First, most of the mobile app marketplaces have policies restricting blockchain
-involvement. Crypto is new enough that it's a regulatory wildcard. Platforms
-feel they're protecting users by being strict with blockchain-related apps.
-
-Second, if you use crypto for "purchases" in-app, you'll be seen as
-circumnavigating the platform's fee (anywhere from 15-30%). This is explicitly
-against app store policies as the platform is trying to protect its revenue
-stream.
-
-These are hurdles for sure, but there's hope. Here are some things to keep in
-mind for each marketplace:
-
-- **App Store (iOS) -** We only talked about Android today for the technical MWA
-  reason. However, their policies are also some of the most strict and make it
-  hard for Solana dApps to exist. For now, Apple has some pretty strict
-  anti-crypto policies. Wallets seem to be fine, but they'll flag and likely
-  reject anything that seems like a purchase using crypto.
-- **Google Play (Android) -** Google is generally more relaxed, but there are
-  still a few things to be aware of. As of this writing in November ‘23, Google
-  is rolling out
-  [new crypto policies](https://www.theverge.com/2023/7/12/23792720/android-google-play-blockchain-crypto-nft-apps)
-  to make it more clear what they will and will not allow. Take a look.
-- **Steam -** Does not allow crypto games at all
-  > “built on blockchain technology that issue or allow the exchange of
-  > cryptocurrencies or NFTs.”
-- **Download Sites / Your Site -** Depending on the target platform, you can
-  make your dApp available for download on your own site. However, most users
-  are wary of downloading mobile applications from websites.
-- **dApp Store (Solana) -** Solana saw the issues with mobile dApp distribution
-  on other platform app stores and decided to make their own. As part of the SMS
-  stack, they created the
-  [Solana dApp Store](https://docs.solanamobile.com/getting-started/overview#solana-dapp-store).
-
-### Conclusion
-
-Getting started with mobile Solana development is fairly straightforward thanks
-to SMS. While React Native is slightly different than React, the code you have
-to write is more similar than different. The primary difference is that the
-portion of your code that interacts with wallets will exist within the
-`transact` callback. Remember to look at our other lessons if you need a
-refresher on Solana development more broadly.
-
-## Lab
-
-Let's practice this together by building a simple Android mobile counter dApp
-with React Native. The app will interact with the Anchor counter program that we
-made in the
-[Intro to client-side Anchor development](https://www.soldev.app/course/intro-to-anchor-frontend)
-lesson. This dApp simply displays a counter and allows users to increment the
-count through a Solana program. In this app, we'll be able to see the current
-count, connect our wallet, and increment the count. We'll be doing this all on
-Devnet and will be compiling only for Android.
-
-This program already exists and is already deployed on Devnet. Feel free to
-check out the
-[deployed program's code](https://github.com/Unboxed-Software/anchor-ping-frontend/tree/solution-decrement)
-if you want more context.
-
-We'll write this application in vanilla React Native without a starting
-template. Solana Mobile provides a
-[React Native template](https://docs.solanamobile.com/react-native/react-native-scaffold)
-that shortcuts some of the boilerplate, but there's no better way to learn than
-to do something from scratch.
-
-#### 0. Prerequisites
-
-React Native allows us to write mobile applications using similar patterns as
-React. However, under the hood, our React code needs to be compiled down to
-languages and frameworks that work with the device's native OS. This requires a
-few prerequisite setup items:
-
-1. [Set up a React Native dev environment](https://reactnative.dev/docs/environment-setup?guide=native#creating-a-new-application).
-   Go through the
-   [**_entire article_**](https://reactnative.dev/docs/environment-setup?guide=native#creating-a-new-application),
-   using Android as the target OS. For convenience, we've typed out the
-   high-level steps below. Keep in mind that the source article might change
-   from the time of writing to when you're reading this. The source article is
-   your source of truth here.
-
-   1. Install dependencies
-   2. Install Android Studio
-   3. Configure **ANDROID_HOME** environment variable
-   4. Create a new sample project (this is only used to set up the emulator)
-
-      1. If you run into the error `✖ Copying template`, add the `--npm` flag
-         at the end
-
-         ```bash
-         npx react-native@latest init AwesomeProject
-         ✔ Downloading template
-         ✖ Copying template
-
-         npx react-native@latest init AwesomeProject --npm
-         ✔ Downloading template
-         ✔ Copying template
-         ```
-
-   5. Run and compile the sample project on your emulator
-
-2. Install and run the Solana fake wallet
-
-   1. Install the repo
-
-      ```bash
-      git clone https://github.com/solana-mobile/mobile-wallet-adapter.git
-      ```
-
-   2. In Android
-      Studio, `Open project > Navigate to the cloned directory > Select mobile-wallet-adapter/android`
-   3. After Android Studio finishes loading the project, select `fakewallet` in
-      the build/run configuration dropdown in the top right
-
-      ![Fake Wallet](/public/assets/courses/unboxed/basic-solana-mobile-fake-wallet.png)
-
-   4. For debugging, you'll want to use `Logcat`. Now that your fake wallet is
-      running on the emulator, go to `View -> Tool Windows -> Logcat`. This will
-      open up a console logging out what's happening with fake wallet.
-
-3. (Optional) Install other
-   [Solana wallets](https://solana.com/ecosystem/explore?categories=wallet) on
-   the Google Play store.
-
-Lastly, if you run into Java versioning issues - you'll want to be on Java
-version 11. To check what you're currently running type `java --version` in your
-terminal.
-
-#### 1. Plan out the App's Structure
->>>>>>> 73cb9e4c
 
 Before we do any coding, let's conceptualize the outline of the app. Again, this
 app will connect to and interact with the counter program we've already deployed
@@ -673,21 +474,12 @@
 ```
 
 This should open and run the app in your Android emulator. If you run into
-<<<<<<< HEAD
 problems, check to make sure you’ve accomplished everything in the
 [_Getting Started_](#getting-started) section.
-=======
-problems, check to make sure you've accomplished everything in the
-[prerequisites section](#0-prerequisites).
->>>>>>> 73cb9e4c
 
 ### 3. Install Dependencies
 
-<<<<<<< HEAD
 We will need to add in our Solana dependencies.
-=======
-We'll need to add in our Solana dependencies.
->>>>>>> 73cb9e4c
 [The Solana Mobile docs provide a nice list of packages](https://docs.solanamobile.com/react-native/setup)
 and explanations for why we need them:
 
@@ -712,15 +504,9 @@
 - `assert`: A polyfill that lets Anchor do its thing.
 - `text-encoding-polyfill`: A polyfill needed to create the `Program` object
 
-<<<<<<< HEAD
 If you’re not familiar: polyfills actively replace Node-native libraries to make
 them work anywhere Node is not running. We will finish our polyfill setup
 shortly. For now, install dependencies using the following command:
-=======
-If you're not familiar: polyfills actively replace Node-native libraries to make
-them work anywhere Node is not running. We'll finish our polyfill setup shortly.
-For now, install dependencies using the following command:
->>>>>>> 73cb9e4c
 
 ```bash
 npm install \
@@ -783,15 +569,9 @@
 
 ### 5. Create `AuthProvider.tsx` file
 
-<<<<<<< HEAD
 The next Solana provision we will need is the **auth provider**. This is one of
 the main differences between mobile and web development. What we’re implementing
 here is roughly equivalent to the `WalletProvider` that we’re used to in web
-=======
-The next Solana provision we'll need is the auth provider. This is one of the
-main differences between mobile and web development. What we're implementing
-here is roughly equivalent to the `WalletProvider` that we're used to in web
->>>>>>> 73cb9e4c
 apps. However, since we're using Android and its natively installed wallets, the
 flow to connect and utilize them is a bit different. Most notably, we need to
 follow the MWA protocol.
@@ -809,22 +589,14 @@
 - `deauthorizeSession(wallet)`: Deauthorizes the `wallet`.
 - `onChangeAccount`: Acts as a handler when `selectedAccount` is changed.
 
-<<<<<<< HEAD
 We are also going to throw in some utility methods:
-=======
-We're also going to throw in some utility methods:
->>>>>>> 73cb9e4c
 
 - `getPublicKeyFromAddress(base64Address)`: Creates a new Public Key object from
   the Base64 address given from the `wallet` object
 - `getAuthorizationFromAuthResult`: Handles the authorization result, extracts
   relevant data from the result, and returns the `Authorization` context object
 
-<<<<<<< HEAD
 We will expose all of this through a `useAuthorization` hook.
-=======
-We'll expose all of this through a `useAuthorization` hook.
->>>>>>> 73cb9e4c
 
 Since this provider is the same across all apps, we are going to give you the
 full implementation that you can copy and paste. We will dig into the details of
