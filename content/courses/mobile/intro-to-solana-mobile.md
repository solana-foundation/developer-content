---
title: Introduction to Solana Mobile
objectives:
  - Explain the benefits of creating mobile-first App experiences
  - Explain the high-level Mobile Wallet Adapter (MWA) flow
  - Explain the high-level differences between React and React Native
  - Create a simple Android Solana App using React Native
description:
  "Learn how to build native mobile apps using blockchain functionality"
---

## Summary

- The **Solana Mobile Wallet Adapter** (**MWA**) allows mobile apps to submit
  transactions for signing via a WebSocket connection to mobile wallets.
- The easiest way to start building Solana mobile applications is by using
  Solana Mobile’s
  [React Native packages](https://docs.solanamobile.com/react-native/setup) -
  `@solana-mobile/mobile-wallet-adapter-protocol` and
  `@solana-mobile/mobile-wallet-adapter-protocol-web3js`

## Lesson Overview

In these lessons, we will develop mobile apps that interact with the Solana
network, this opens up a whole new paradigm of blockchain use cases and
behaviors. The **Solana Mobile Stack** (**SMS**) is designed to help developers
seamlessly create mobile apps. It includes the
[Mobile Wallet Adapter (MWA)](https://docs.solanamobile.com/getting-started/overview#mobile-wallet-adapter)
, a Solana Mobile SDK that uses React Native,
[Seed Vault](https://docs.solanamobile.com/getting-started/overview#seed-vault),
and the
[Solana app Store](https://docs.solanamobile.com/getting-started/overview#solana-app-store).
These resources simplify mobile development with a similar experience but with
mobile-specific features.

This lesson focuses on using React Native to create a simple Android app that
integrates with the Solana network. If you're not familiar with programming in
React or Solana, we recommend starting with our
[Intro to Solana lesson](https://github.com/solana-foundation/developer-content/tree/main/content/courses/intro-to-solana)
and returning when you're ready. If you are, let's dive in!

## Intro to Solana Mobile

Native mobile wallets hold your private keys and use them to sign and send
transactions just like web extension wallets. However native mobile wallets use
the
[Mobile Wallet Adapter](https://github.com/solana-mobile/mobile-wallet-adapter)
(MWA) standard instead of the
[Wallet Adapter](https://github.com/anza-xyz/wallet-adapter) to ensure any apps
can work with any wallet.

We will dig into the specifics of the MWA in a
[later lesson](/content/courses/mobile/mwa-deep-dive), but it effectively opens
a WebSocket between applications to facilitate communication. That way a
separate app can provide the wallet app with the transaction to be signed and
sent, and the wallet app can respond with appropriate status updates.

### Mobile Use Cases with Solana

Before development, it is important to understand the current landscape of Web3
mobile development to foresee potential blockers and opportunities. Here are a
few examples of what Solana mobile development can unlock:

**Mobile Banking and Trading (DeFi)**

Most traditional banking right now happens on on native mobile apps. With SMS,
you can now bank and trade using native mobile apps with your own wallet, where
you hold your own keys.

**Mobile Gaming with Solana Micropayments**

Mobile games account for roughly 50% of the video game industry's total value,
largely due to small in-game purchases. However, payment processing fees usually
mean these in-game purchases have a minimum of $0.99 USD. With Solana, it's
possible to unlock true micropayments. Need an extra life? That'll be 0.0001
SOL.

**Mobile E-Commerce**

SMS can enable a new wave of mobile e-commerce shoppers to pay directly from
their favorite Solana wallet. Imagine a world where you can use your Solana
wallet as seamlessly as you can use Apple Pay.

In summary, mobile blockchain transactions can open many opportunities. Let's
start building!

### Supported Operating Systems

Currently, the MWA only supports Android. On Android, a WebSocket connection can
persist between apps, even when the wallet app is in the background.

On iOS, the OS quickly suspends websocket connections when an app is
backgrounded, so the standard  
[Wallet Adapter](https://github.com/solana-labs/wallet-adapter) library is used
instead.

The remainder of this lesson will focus on developing Android apps with the MWA.

### Supported Frameworks

Solana Mobile supports a number of different frameworks. Officially supported
are React Native and native Android, with community SDKs for Flutter, Unity, and
Unreal Engine.

**Solana SDKs:**

- [React Native](https://docs.solanamobile.com/react-native/quickstart) (
  Regular and Expo )
- [Android](https://docs.solanamobile.com/android-native/quickstart)

**Community SDKs:**

- [Flutter](https://docs.solanamobile.com/flutter/overview)
- [Unity](https://docs.solanamobile.com/unity/unity_sdk)
- [Unreal Engine](https://docs.solanamobile.com/unreal/unreal_sdk)

To keep the development experience as close as possible to other lessons, we
will be working exclusively with React Native.

## From React to React Native

React Native is very similar to React but designed for mobile. Here are some key
points to note:

- React Native compiles down to native Android and iOS apps while React compiles
  down to a collection of web pages.
- Instead of using web elements like `<div>`, you will use mobile-native
  elements like `<View>`.
- React Native allows access to mobile hardware, such as the camera and
  accelerometer, which React web apps cannot access.
- Many standard React and Node packages may not be compatible with React Native
  and setting up React Native can be challenging. Fortunately, the
  [React Native Docs](https://reactnative.dev/docs/environment-setup?guide=native)
  contains everything you may need.
- For development, you will need to set up
  [Android Studio](https://developer.android.com/studio/intro/) for Android apps
  and an emulator or physical device for testing.

<Callout type="info">
**NOTE:** There is a learning curve, but if you know React you're not nearly as far from being able to develop mobile apps as you think! It may feel jarring to start, but after a few hours of React Native development, you will start to feel much more comfortable. We have included a [Lab](#lab) section below to help you.
</Callout>

## Creating a React Native App on Solana

Solana React Native apps are virtually identical to React apps. The primary
difference is in the wallet interaction. Instead of the wallet being available
in the browser, your app will create an MWA session with the wallet app of your
choosing using a WebSocket. Fortunately, this is abstracted for you in the MWA
library. The only difference is that anytime you need to make a call to the
wallet, the `transact` function will be used, more details on this function in
later parts of this lesson.

![App Flow](/public/assets/courses/unboxed/basic-solana-mobile-flow.png)

## Reading Data

Reading data from a Solana cluster in React Native works the same way as in
React. You can use the `useConnection` hook to access the `connection` object,
which is responsible for interacting with the Solana network.

In Solana, an account refers to any object stored on-chain, and is typically
referenced by a
[public key](https://solana.com/docs/terminology#public-key-pubkey).

Here’s an example of how you can read an account information using the
`getAccountInfo` method:

```javascript
const { connection } = useConnection();
const publicKey = new PublicKey("your-wallet-public-key-here"); // Replace with a valid public key
const account = await connection.getAccountInfo(publicKey);
```

> **NOTE:** If you need a refresher, refer to our
> [Intro to Reading Data lesson](/content/courses/intro-to-solana/intro-to-reading-data).

## Connecting to a Wallet

When writing data to the blockchain, it must be done through a **transaction**.
Transactions need to be signed by one or more secret keys (previously referred
to as private keys) and sent to an
[RPC provider](https://academy.subquery.network/subquery_network/node_operators/rpc_providers/introduction.html)
for processing. In almost all cases, this interaction is facilitated through a
wallet application.

### Web vs. Mobile Wallet Interactions

The websocket that connects the app and the wallet is managed using the MWA, and
initiated using **Android intents**, with the dApp broadcasting its intent using
the `solana-wallet://` scheme.
![Connecting](/public/assets/courses/unboxed/basic-solana-mobile-connect.png)

When the wallet app receives the intent broadcast, it opens a WebSocket
connection with the app that initiated the session. The app initiates this
connection using the `transact` function, as shown below:

```tsx
transact(async (wallet: Web3MobileWallet) => {
  // Your wallet action code goes here
});
```

This function provides access to the `Web3MobileWallet` object, allowing you to
perform actions such as signing transactions or interacting with wallet data.
Remember, all wallet interactions must occur inside the callback of the
`transact` function.

### Signing and sending transactions

The overall flow for signing and sending a transaction is as follows:

- Use the `transact` function to establish a session with the wallet. This
  function takes an asynchronous callback:
  `async (wallet: Web3MobileWallet) => {...}`.
- Inside the callback, request wallet authorization using `wallet.authorize()`
  or `wallet.reauthorize()`, depending on the wallet's state (whether it has an
  active session or requires reauthorization).
- Once the wallet is authorized, you can either:
  - Sign the transaction using `wallet.signTransactions()`, or
  - Sign and send the transaction directly using
    `wallet.signAndSendTransactions()`.

![Transacting](/public/assets/courses/unboxed/basic-solana-mobile-transact.png)
To manage the wallet's authorization state, consider creating a
`useAuthorization()` hook. This hook can streamline the process of handling
authorization within your app, especially if you have multiple interactions with
the wallet.

> We will explore the use of this hook and practice managing the wallet's state
> in more detail during the lab exercises.

Here is an example of sending a transaction using MWA:

```tsx
//import required dependencies if any

const { authorizeSession } = useAuthorization();
const { connection } = useConnection();

const sendTransactions = async (transaction: Transaction) => {
  try {
    // Start a session with the wallet
    await transact(async (wallet: Web3MobileWallet) => {
      // Get the latest blockhash for the transaction
      const { blockhash, lastValidBlockHeight } =
        await connection.getLatestBlockhash();

      // Authorize the wallet session
      const authResult = await authorizeSession(wallet);

      // Create an updated transaction with the latest blockhash and feePayer
      const updatedTransaction = new Transaction({
        recentBlockhash: blockhash,
        feePayer: authResult.publicKey,
      }).add(transaction);

      // Sign and send the transaction via the wallet
      const signatures = await wallet.signAndSendTransactions({
        transactions: [updatedTransaction],
      });

      console.log(`Transaction successful! Signature: ${signatures[0]}`);
    });
  } catch (error) {
    console.error("Error sending transaction:", error);
    throw new Error("Transaction failed");
  }
};
```

## Debugging

Debugging can be challenging when working with Solana mobile transactions, as
two separate applications are involved: your app and the mobile wallet. Unlike
typical single-application setups, you won't have direct access to the wallet’s
logs, which makes tracking issues more complex.

However, Android Studio’s
[Logcat](https://developer.android.com/studio/debug/logcat) provides a useful
solution - enabling you to view logs from all applications running on your
device including the wallet. By leveraging Logcat, you can monitor the
interaction between your app and the wallet, helping you identify any issues
that arise during transaction signing and submission.

If Logcat is not your preferred tool, an alternative approach is to use the
wallet solely for signing transactions, while handling the actual transaction
submission in your app’s code. This method allows for greater control over
debugging, as you can inspect the transaction flow more thoroughly on the client
side.

## Deploying for Solana Mobile

Deploying mobile applications can be challenging, and the complexity increases
when dealing with blockchain-based apps. Two primary factors contribute to this
difficulty: customer safety and financial incentives.

### Customer Safety and Regulatory Uncertainty:

Most mobile app marketplaces, such as the Apple App Store and Google Play Store,
have policies that restrict blockchain-related apps. Since blockchain is still a
relatively new and evolving technology, platforms are cautious about regulatory
compliance. They often adopt strict guidelines to protect users from potential
risks associated with blockchain apps.

### In-App Purchases and Platform Fees:

Another significant challenge arises when using blockchain transactions for
in-app purchases. Many platforms impose a transaction fee on purchases made
within their apps (ranging from 15% to 30%). Payment via the blockchain is often
seen as a way to bypass these fees, which is explicitly prohibited by most app
stores. These platforms prioritize protecting their revenue streams and
therefore enforce strict policies against apps that facilitate blockchain
payments for in-app purchases.

> While traditional app stores impose strict policies around blockchain
> transactions to protect their revenue and comply with regulations, alternative
> distribution methods like the Solana app Store offers developers a more
> flexible platform for deploying Solana-based mobile applications. This
> decentralized approach bypasses many of the restrictions seen in centralized
> app marketplaces, allowing apps to thrive in a more blockchain-friendly
> ecosystem.

## Conclusion

Getting started with Solana mobile development is more accessible than ever,
thanks to the Solana Mobile Stack (SMS). Although React Native introduces some
differences compared to React, much of the code you will write remains familiar,
particularly when it comes to structuring the UI and handling state. The main
distinction lies in how you interact with wallets, which requires using the
`transact` callback to establish wallet sessions, sign transactions, and
communicate with Solana’s blockchain.

As you continue building Solana mobile apps, it's essential to keep learning and
refining your skills. Be sure to explore additional resources like:

- [The official Solana Developer Docs](https://solana.com/docs) for in-depth
  guides on Solana’s core libraries and best practices.
<<<<<<< HEAD
- [Solana's Discord community](https://discord.com/invite/kBbATFA7PW) forum for
=======
- [Solana Stack Exchange](https://solana.stackexchange.com/) forum for
>>>>>>> cd05d15a
  troubleshooting, sharing insights, and staying updated on the latest ecosystem
  changes.

Mastering mobile Solana development will open up new opportunities in
decentralized finance (DeFi), gaming, and e-commerce, allowing you to build
cutting-edge applications with a seamless user experience. Stay curious and
experiment with different tools to push the boundaries of what you can achieve
with mobile apps. Let's put our knowledge to test by building a counting app
with React Native for Android OS!

## Lab: Building a Mobile Counter app with React Native

This app will display a counter and allow users to make increments via a
transaction on the Solana blockchain. The app will also connect to a wallet for
signing transactions.

We will use the **Anchor framework** to interact with the on-chain counter
program. The client side has already been developed in one of our previous
lessons called
[Intro to client-side Anchor development](https://solana.com/developers/courses/onchain-development/intro-to-anchor-frontend),
feel free to check out its code for more context.

To ensure you fully understand the core concepts, we will write this application
in vanilla React Native without a starting template. While Solana Mobile offers
templates that handle some boilerplate, building from scratch provides a much
deeper understanding.

### Getting Started

To get started, you will need to properly set up a React Native development
environment if you didn't already. This
[article](https://reactnative.dev/docs/set-up-your-environment) shows you how.
Remember that this step is not required if you are using a
[Framework](https://reactnative.dev/architecture/glossary#react-native-framework).

<<<<<<< HEAD
Ensure you have Node.js, npm, or yarn installed on your system. These will
manage your JavaScript packages. Install Android Studio:
=======
Ensure you have [Node.js](https://nodejs.org/en/download) installed on your
system. These will manage your JavaScript packages. Install Android Studio:
>>>>>>> cd05d15a

Android Studio is required to run the Android emulator and to compile your React
Native app for Android devices. Configure the ANDROID_HOME Environment Variable:

> **NOTE:** You will need to configure the `ANDROID_HOME` environment variable
> so that your terminal can recognize Android’s SDK tools. This step is critical
> for running and building your app on Android.

## Project Setup

Create a Sample Project for the Emulator Setup to ensure your Android
environment is set up correctly. In your terminal, run the code below within
your preferred directory to scaffold a new React Native project, where
`SampleProject` is your preferred project name. You can open the project in
Android Studio and ensure it runs correctly on the Android emulator.

```bash
  npx react-native init SampleProject --npm
```

### Cloning and Running MWA

1.  Clone the repo in `SampleProject`

    ```bash
    git clone https://github.com/solana-mobile/mobile-wallet-adapter.git
    ```

2.  In Android Studio, _Open project > Navigate to the cloned directory > Select
    mobile-wallet-adapter/android_
3.  After Android Studio finishes loading the project, select `fakewallet` in
    the build/run configuration dropdown in the top right

    ![Fake Wallet](/public/assets/courses/unboxed/basic-solana-mobile-fake-wallet.png)

4.  For easier debugging, use **Logcat**. Check the
    [Logcat installation guide](https://developer.android.com/studio/debug/logcat)
    if you are interested.
5.  Now that your fake wallet is running on the emulator, go to _View -> Tool
    Windows -> Logcat_. This will open up a console logging out what’s happening
    with fake wallet.

6.  (Optional) Install other
    [Solana wallets](https://play.google.com/store/search?q=solana%20wallet&c=apps)
    on the Google Play store.

Lastly, we recommend installing _java version 11_ to avoid dependency errors. To
know what version you have installed, run `java --version` in your terminal.

### 1. Plan out the App Structure

Before we do any coding, let's conceptualize the outline of the app. Again, this
app will connect to and interact with the counter program we've already deployed
to Devnet. To do this, we'll need the following:

- A `Connection` object to interact with Solana (`ConnectionProvider.tsx`)
- Access to our counter program (`ProgramProvider.tsx`)
- Authorization for a wallet to sign and send requests (`AuthProvider.tsx`)
- Text to display our counter value (`CounterView.tsx`)
- A button to press to increment our count (`CounterButton.tsx`)

There will be more files and considerations, but these are the most important
files we'll be creating and working with.

### 2. Create the App

Now that we've got some of the basic setup and structure down, let's scaffold a
new app with the following command:

```bash
npx react-native@latest init counter --npm
```

This scaffolds a new React Native project for us called `counter`.

Let's make sure everything is set up properly by starting the default app and
running it on our Android emulator.

```bash
cd counter
npm run android
```

This should open and run the app in your Android emulator. If you run into
problems, check to make sure you’ve accomplished everything in the
[_Getting Started_](#getting-started) section.

### 3. Install Dependencies

We will need to import our Solana dependencies.
[The Solana Mobile docs provide a nice list of packages](https://docs.solanamobile.com/react-native/setup)
and explanations for why we need them:

- `@solana-mobile/mobile-wallet-adapter-protocol`: A React Native/Javascript API
  enabling interaction with MWA-compatible wallets
- `@solana-mobile/mobile-wallet-adapter-protocol-web3js`: A convenience wrapper
  to use common primitives from
  [@solana/web3.js](https://github.com/solana-labs/solana-web3.js), such as
  `Transaction` and `Uint8Array`
- `@solana/web3.js`: Solana Web Library for interacting with the Solana network
  through th
  [JSON RPC API](https://github.com/solana-foundation/developer-content/blob/main/docs/rpc/http/index.mdx)
- `@react-native-get-random-values` Secure random number generator polyfill for
- `web3.js` underlying library on React Native
- `buffer`: Buffer polyfill; also needed for `web3.js` on React Native

In addition to this list, we will add two more packages:

- `@coral-xyz/anchor`: The Anchor TS client.
- `assert`: A polyfill that lets Anchor do its thing.
- `text-encoding-polyfill`: A polyfill needed to create the `Program` object

If you’re not familiar: polyfills provide Node-native libraries to make them
work anywhere Node is not running. We will finish our polyfill setup shortly.
For now, install dependencies using the following command:

```bash
npm install \
  @solana/web3.js \
  @solana-mobile/mobile-wallet-adapter-protocol-web3js \
  @solana-mobile/mobile-wallet-adapter-protocol \
  react-native-get-random-values \
  buffer \
  @coral-xyz/anchor \
  assert \
  text-encoding-polyfill
```

### 4. Create ConnectionProvider.tsx file

Let's start adding our Solana functionality. Create a new folder called
`components` and within it, a file called `ConnectionProvider.tsx`. This
provider will wrap the entire application and make our `Connection` object
available throughout. Hopefully, you're noticing a pattern: this is identical to
the React patterns we've used throughout the course.

```tsx
import { Connection, ConnectionConfig } from "@solana/web3.js";
import React, { ReactNode, createContext, useContext, useMemo } from "react";

export interface ConnectionProviderProps {
  children: ReactNode;
  endpoint: string;
  config?: ConnectionConfig;
}

export interface ConnectionContextState {
  connection: Connection;
}

const ConnectionContext = createContext<ConnectionContextState>(
  {} as ConnectionContextState,
);

export function ConnectionProvider({
  children,
  endpoint,
  config = { commitment: "confirmed" },
}: ConnectionProviderProps) {
  const connection = useMemo(
    () => new Connection(endpoint, config),
    [config, endpoint],
  );

  return (
    <ConnectionContext.Provider value={{ connection }}>
      {children}
    </ConnectionContext.Provider>
  );
}

export const useConnection = (): ConnectionContextState =>
  useContext(ConnectionContext);
```

### 5. Create AuthProvider.tsx file

The next Solana provision we will need is the **auth provider**. This is one of
the main differences between mobile and web development. What we’re implementing
here is roughly equivalent to the `WalletProvider` that we’re used to in web
apps. However, since we're using Android and its natively installed wallets, the
flow to connect and utilize them is a bit different. Most notably, we need to
follow the MWA protocol.

We do this by providing the following in our `AuthProvider`:

- `accounts`: If the user has multiple wallets, different accounts are
  maintained in this array of Accounts.
- `selectedAccount`: The current selected account for the transaction.
- `authorizeSession(wallet)`: Authorizes (or reauthorizes, if token is expired)
  the `wallet` for the user and returns an account which will act as the
  selected account for the session. The `wallet` variable is from the callback
  of the `transact` function you call independently anytime you want to interact
  with a wallet.
- `deauthorizeSession(wallet)`: Deauthorizes the `wallet`.
- `onChangeAccount`: Acts as a handler when `selectedAccount` is changed.

We are also going to throw in some utility methods:

- `getPublicKeyFromAddress(base64Address)`: Creates a new Public Key object from
  the Base64 address given from the `wallet` object
- `getAuthorizationFromAuthResult`: Handles the authorization result, extracts
  relevant data from the result, and returns the `Authorization` context object

We will expose all of this through a `useAuthorization` hook.

Since this provider is the same across all apps, we are going to give you the
full implementation that you can copy and paste. We will dig into the details of
MWA in a future lesson.

Create the file `AuthProvider.tsx` in the `components` folder and paste in the
following:

```tsx
import { Cluster, PublicKey } from "@solana/web3.js";
import {
  Account as AuthorizedAccount,
  AuthorizationResult,
  AuthorizeAPI,
  AuthToken,
  Base64EncodedAddress,
  DeauthorizeAPI,
  ReauthorizeAPI,
} from "@solana-mobile/mobile-wallet-adapter-protocol";
import { toUint8Array } from "js-base64";
import { useState, useCallback, useMemo, ReactNode } from "react";
import React from "react";

const AuthUtils = {
  getAuthorizationFromAuthResult: (
    authResult: AuthorizationResult,
    previousAccount?: Account,
  ): Authorization => {
    const selectedAccount =
      previousAccount === undefined ||
      !authResult.accounts.some(
        ({ address }) => address === previousAccount.address,
      )
        ? AuthUtils.getAccountFromAuthorizedAccount(authResult.accounts[0])
        : previousAccount;

    return {
      accounts: authResult.accounts.map(
        AuthUtils.getAccountFromAuthorizedAccount,
      ),
      authToken: authResult.auth_token,
      selectedAccount,
    };
  },

  getAccountFromAuthorizedAccount: (
    authAccount: AuthorizedAccount,
  ): Account => ({
    ...authAccount,
    publicKey: new PublicKey(toUint8Array(authAccount.address)),
  }),
};

type Account = Readonly<{
  address: Base64EncodedAddress;
  label?: string;
  publicKey: PublicKey;
}>;

type Authorization = Readonly<{
  accounts: Account[];
  authToken: AuthToken;
  selectedAccount: Account;
}>;

const APP_IDENTITY = {
  name: "Solana Counter Incrementor",
};

type AuthorizationProviderContext = {
  accounts: Account[] | null;
  authorizeSession: (wallet: AuthorizeAPI & ReauthorizeAPI) => Promise<Account>;
  deauthorizeSession: (wallet: DeauthorizeAPI) => void;
  onChangeAccount: (nextSelectedAccount: Account) => void;
  selectedAccount: Account | null;
};

const AuthorizationContext = React.createContext<AuthorizationProviderContext>({
  accounts: null,
  authorizeSession: () => {
    throw new Error("Provider not initialized");
  },
  deauthorizeSession: () => {
    throw new Error("Provider not initialized");
  },
  onChangeAccount: () => {
    throw new Error("Provider not initialized");
  },
  selectedAccount: null,
});

type AuthProviderProps = {
  children: ReactNode;
  cluster: Cluster;
};

function AuthorizationProvider({ children, cluster }: AuthProviderProps) {
  const [authorization, setAuthorization] = useState<Authorization | null>(
    null,
  );

  const handleAuthorizationResult = useCallback(
    async (authResult: AuthorizationResult): Promise<Authorization> => {
      const nextAuthorization = AuthUtils.getAuthorizationFromAuthResult(
        authResult,
        authorization?.selectedAccount,
      );
      setAuthorization(nextAuthorization);
      return nextAuthorization;
    },
    [authorization],
  );

  const authorizeSession = useCallback(
    async (wallet: AuthorizeAPI & ReauthorizeAPI) => {
      const authorizationResult = authorization
        ? await wallet.reauthorize({
            auth_token: authorization.authToken,
            identity: APP_IDENTITY,
          })
        : await wallet.authorize({ cluster, identity: APP_IDENTITY });
      return (await handleAuthorizationResult(authorizationResult))
        .selectedAccount;
    },
    [authorization, cluster, handleAuthorizationResult],
  );

  const deauthorizeSession = useCallback(
    async (wallet: DeauthorizeAPI) => {
      if (authorization?.authToken) {
        await wallet.deauthorize({ auth_token: authorization.authToken });
        setAuthorization(null);
      }
    },
    [authorization],
  );

  const onChangeAccount = useCallback((nextAccount: Account) => {
    setAuthorization(currentAuthorization => {
      if (
        currentAuthorization?.accounts.some(
          ({ address }) => address === nextAccount.address,
        )
      ) {
        return { ...currentAuthorization, selectedAccount: nextAccount };
      }
      throw new Error(`${nextAccount.address} is no longer authorized`);
    });
  }, []);

  const value = useMemo(
    () => ({
      accounts: authorization?.accounts ?? null,
      authorizeSession,
      deauthorizeSession,
      onChangeAccount,
      selectedAccount: authorization?.selectedAccount ?? null,
    }),
    [authorization, authorizeSession, deauthorizeSession, onChangeAccount],
  );

  return (
    <AuthorizationContext.Provider value={value}>
      {children}
    </AuthorizationContext.Provider>
  );
}

const useAuthorization = () => React.useContext(AuthorizationContext);

export {
  AuthorizationProvider,
  useAuthorization,
  type Account,
  type AuthProviderProps,
  type AuthorizationProviderContext,
};
```

### 6. Create ProgramProvider.tsx file

The last provider we need is our program provider. This will expose the counter
program we want to interact with.

Since we are using the Anchor TS client to interact with our program, we need
the program's IDL. Start by creating a root-level folder called `models`, then
create a new file `anchor-counter.ts`. Paste the contents of the Anchor Counter
IDL into this new file.

Next, create the file `ProgramProvider.tsx` inside of components. Inside we will
create the program provider to surface our program and the counter PDA:

```tsx
import {
  AnchorProvider,
  IdlAccounts,
  Program,
  setProvider,
} from "@coral-xyz/anchor";
import { Keypair, PublicKey } from "@solana/web3.js";
import { AnchorCounter, IDL } from "../models/anchor-counter";
import React, {
  ReactNode,
  createContext,
  useCallback,
  useContext,
  useEffect,
  useMemo,
  useState,
} from "react";
import { useConnection } from "./ConnectionProvider";

export type CounterAccount = IdlAccounts<AnchorCounter>["counter"];

export type ProgramContextType = {
  program: Program<AnchorCounter> | null;
  counterAddress: PublicKey | null;
};

export const ProgramContext = createContext<ProgramContextType>({
  program: null,
  counterAddress: null,
});

export type ProgramProviderProps = {
  children: ReactNode;
};

export function ProgramProvider({ children }: ProgramProviderProps) {
  const { connection } = useConnection();
  const [program, setProgram] = useState<Program<AnchorCounter> | null>(null);
  const [counterAddress, setCounterAddress] = useState<PublicKey | null>(null);

  const setup = useCallback(async () => {
    const programId = new PublicKey(
      "ALeaCzuJpZpoCgTxMjJbNjREVqSwuvYFRZUfc151AKHU",
    );

    // MockWallet is a placeholder wallet used for initializing the AnchorProvider.
    // In a mobile app, we don't need a real wallet here because the actual signing
    // will be done by the user's mobile wallet app. This mock wallet allows us to
    // set up the provider without a real wallet instance.

    const MockWallet = {
      signTransaction: () => Promise.reject(),
      signAllTransactions: () => Promise.reject(),
      publicKey: Keypair.generate().publicKey,
    };

    const provider = new AnchorProvider(connection, MockWallet, {});
    setProvider(provider);

    const programInstance = new Program<AnchorCounter>(
      IDL,
      programId,
      provider,
    );

    const [counterProgramAddress] = PublicKey.findProgramAddressSync(
      [Buffer.from("counter")],
      programId,
    );

    setProgram(programInstance);
    setCounterAddress(counterProgramAddress);
  }, [connection]);

  useEffect(() => {
    setup();
  }, [setup]);

  const value: ProgramContextType = useMemo(
    () => ({
      program,
      counterAddress,
    }),
    [program, counterAddress],
  );

  return (
    <ProgramContext.Provider value={value}>{children}</ProgramContext.Provider>
  );
}

export const useProgram = () => useContext(ProgramContext);
```

### 7. Modify App.tsx file

Now that we have all our providers, let's wrap our app with them. We're going to
re-write the default `App.tsx` with the following changes:

- Import our providers and add in our polyfills
- Wrap the app first with `ConnectionProvider`, then `AuthorizationProvider`,
  and finally `ProgramProvider`
- Pass in our Devnet endpoint to the `ConnectionProvider`
- Pass our cluster to the `AuthorizationProvider`
- Replace the default internal `<View>` with `<MainScreen />`, a screen we'll
  build in the next step

```tsx
// Polyfills at the top
import "text-encoding-polyfill";
import "react-native-get-random-values";
import { Buffer } from "buffer";
global.Buffer = Buffer;

import { clusterApiUrl } from "@solana/web3.js";
import { ConnectionProvider } from "./components/ConnectionProvider";
import { AuthorizationProvider } from "./components/AuthProvider";
import { ProgramProvider } from "./components/ProgramProvider";
import { MainScreen } from "./screens/MainScreen"; // Going to make this
import React from "react";

export default function App() {
  const cluster = "devnet";
  const endpoint = clusterApiUrl(cluster);

  return (
    // ConnectionProvider: Manages the connection to the Solana network
    <ConnectionProvider
      endpoint={endpoint}
      config={{ commitment: "processed" }}
    >
      // AuthorizationProvider: Handles wallet authorization
      <AuthorizationProvider cluster={cluster}>
        // ProgramProvider: Provides access to the Solana program
        <ProgramProvider>
          <MainScreen />
        </ProgramProvider>
      </AuthorizationProvider>
    </ConnectionProvider>
  );
}
```

### 8. Create MainScreen.tsx file

Now, let's put everything together to create our UI. Create a new folder called
`screens` and a new file called `MainScreen.tsx` inside of it. In this file, we
are only structuring the screen to display two yet-to-be-created components:
`CounterView` and `CounterButton`.

Additionally, in this file, we're introducing React Native's `StyleSheet`. This
is another difference from regular React. Don't worry, it behaves very similarly
to CSS.

In `screens/MainScreen.tsx` paste the following:

```tsx
import React from "react";
import { StatusBar, StyleSheet, View } from "react-native";
import { CounterView } from "../components/CounterView";
import { CounterButton } from "../components/CounterButton";

export function MainScreen() {
  return (
    <View style={styles.container}>
      <StatusBar barStyle="light-content" backgroundColor="darkblue" />
      <View style={[styles.container, styles.counterContainer]}>
        <CounterView />
      </View>
      <View style={styles.incrementButtonContainer}>
        <CounterButton />
      </View>
    </View>
  );
}

const styles = StyleSheet.create({
  container: {
    height: "100%",
    width: "100%",
    backgroundColor: "lightgray",
  },
  incrementButtonContainer: {
    position: "absolute",
    right: "5%",
    bottom: "3%",
  },
  counterContainer: {
    alignContent: "center",
    alignItems: "center",
    justifyContent: "center",
  },
});
```

### 9. Create CounterView.tsx file

The `CounterView` is the first of our two program-specific files.
`CounterView`'s only job is to fetch and listen for updates on our `Counter`
account. Since we're only listening here, we don't have to do anything
MWA-related. It should look identical to a web application. We'll use our
`Connection` object to listen for the `programAddress` specified in
`ProgramProvider.tsx`. When the account is changed, we update the UI.

In `components/CounterView.tsx` paste the following:

```tsx
import { View, Text, StyleSheet } from "react-native";
import { useConnection } from "./ConnectionProvider";
import { useProgram, CounterAccount } from "./ProgramProvider";
import { useEffect, useState } from "react";
import { AccountInfo } from "@solana/web3.js";
import React from "react";

const counterStyle = StyleSheet.create({
  counter: {
    fontSize: 48,
    fontWeight: "bold",
    color: "black",
    textAlign: "center",
  },
});

export function CounterView() {
  const { connection } = useConnection();
  const { program, counterAddress } = useProgram();
  const [counter, setCounter] = useState<CounterAccount>();

  // Fetch Counter Info
  useEffect(() => {
    if (!program || !counterAddress) return;

    program.account.counter.fetch(counterAddress).then(setCounter);

    const subscriptionId = connection.onAccountChange(
      counterAddress,
      (accountInfo: AccountInfo<Buffer>) => {
        try {
          const data = program.coder.accounts.decode(
            "counter",
            accountInfo.data,
          );
          setCounter(data);
        } catch (e) {
          console.log("account decoding error: " + e);
        }
      },
    );

    return () => {
      connection.removeAccountChangeListener(subscriptionId);
    };
  }, [program, counterAddress, connection]);

  if (!counter) return <Text>Loading...</Text>;

  return (
    <View>
      <Text>Current counter</Text>
      <Text style={counterStyle.counter}>{counter.count.toString()}</Text>
    </View>
  );
}
```

### 10. Create CounterButton.tsx file

Finally, we have our last component, the `CounterButton`. This floating action
button will do the following in a new function `incrementCounter`:

- Call `transact` to get access to a mobile wallet
- Authorize the session with `authorizeSession` from the `useAuthorization` hook
- Request a Devnet airdrop to fund the transaction if not enough Devnet SOL is
  available
- Create an `increment` transaction
- Call `signAndSendTransactions` to have the wallet sign and send the
  transaction

<Callout type="note">The fake Solana wallet we use generates a new keypair every
time you restart the fake wallet app, requiring that we want to check for funds
and airdrop every time. This is for demo purposes only, you can't do this in
production.</Callout>

Create the file `CounterButton.tsx` and paste in the following:

```tsx
import {
  Alert,
  Platform,
  Pressable,
  StyleSheet,
  Text,
  ToastAndroid,
} from "react-native";
import { useAuthorization } from "./AuthProvider";
import { useProgram } from "./ProgramProvider";
import { useConnection } from "./ConnectionProvider";
import {
  transact,
  Web3MobileWallet,
} from "@solana-mobile/mobile-wallet-adapter-protocol-web3js";
import { LAMPORTS_PER_SOL, Transaction } from "@solana/web3.js";
import { useState } from "react";
import React from "react";

const floatingActionButtonStyle = StyleSheet.create({
  container: {
    height: 64,
    width: 64,
    alignItems: "center",
    borderRadius: 40,
    justifyContent: "center",
    elevation: 4,
    marginBottom: 4,
    backgroundColor: "blue",
  },

  text: {
    fontSize: 24,
    color: "white",
  },
});

export function CounterButton() {
  const { authorizeSession } = useAuthorization();
  const { program, counterAddress } = useProgram();
  const { connection } = useConnection();
  const [isTransactionInProgress, setIsTransactionInProgress] = useState(false);

  const showToastOrAlert = (message: string) => {
    if (Platform.OS === "android") {
      ToastAndroid.show(message, ToastAndroid.SHORT);
    } else {
      Alert.alert(message);
    }
  };

  const incrementCounter = () => {
    if (!program || !counterAddress) return;

    if (!isTransactionInProgress) {
      setIsTransactionInProgress(true);

      transact(async (wallet: Web3MobileWallet) => {
        const authResult = await authorizeSession(wallet);
        const latestBlockhashResult = await connection.getLatestBlockhash();

        const ix = await program.methods
          .increment()
          .accounts({ counter: counterAddress, user: authResult.publicKey })
          .instruction();

        const balance = await connection.getBalance(authResult.publicKey);

        console.log(
          `Wallet ${authResult.publicKey} has a balance of ${balance}`,
        );

        // When on Devnet you may want to transfer SOL manually per session, due to Devnet's airdrop rate limit
        const minBalance = LAMPORTS_PER_SOL / 1000;

        if (balance < minBalance) {
          console.log(
            `requesting airdrop for ${authResult.publicKey} on ${connection.rpcEndpoint}`,
          );
          await connection.requestAirdrop(authResult.publicKey, minBalance * 2);
        }

        const transaction = new Transaction({
          ...latestBlockhashResult,
          feePayer: authResult.publicKey,
        }).add(ix);
        const signature = await wallet.signAndSendTransactions({
          transactions: [transaction],
        });

        showToastOrAlert(`Transaction successful! ${signature}`);
      })
        .catch(e => {
          console.log(e);
          showToastOrAlert(`Error: ${JSON.stringify(e)}`);
        })
        .finally(() => {
          setIsTransactionInProgress(false);
        });
    }
  };

  return (
    <>
      <Pressable
        style={floatingActionButtonStyle.container}
        onPress={incrementCounter}
      >
        <Text style={floatingActionButtonStyle.text}>+</Text>
      </Pressable>
    </>
  );
}
```

### 11. Build and Run

Now it's time to test that everything works! Build and run with the following
command:

```bash
npm run android
```

This will open the app in your emulator, click the + button in the bottom right.
This will open up the "fake wallet". The "fake wallet" has various options to
assist in debugging. The image below outlines the buttons to tap to properly
test your app:

![Counter App](/public/assets/courses/unboxed/basic-solana-mobile-counter-app.png)

If you run into problems, here are some examples of what they could be and how
to fix them:

- Application does not build → Exit Metro with _Ctrl+C_ and try again
- Nothing happens when you press the `CounterButton` → Make sure you have Solana
  wallet installed ( like the fake wallet we installed in Prerequisites )
- You get stuck in a forever loop while calling `increment` → This is likely due
  to you reaching a Devnet airdrop rate limit. Take out the airdrop section in
  `CounterButton` and manually send some Devnet sol to your wallet's address
  (printed in the console)

That's it! You've made your first Solana Mobile app. If you get stuck, feel free
to check out the
<<<<<<< HEAD
[full solution code](https://github.com/Unboxed-Software/solana-react-native-counter)
=======
[full solution code](https://github.com/solana-developers/react-native-counter)
>>>>>>> cd05d15a
on the `main` branch of the repository.

## Challenge

Your next challenge is to expand the app by adding a `decrement` function. You
need to create another button that will call the `decrement` method on the
Solana program. The logic for the decrement function already exists in the
program’s **IDL** (**Interface Description Language**), so your task is to write
the client-side code that interacts with it.

Once you've completed this, you can check your solution against the solution
code available on the
<<<<<<< HEAD
[solution branch](https://github.com/Unboxed-Software/solana-react-native-counter/tree/solution).
=======
[solution branch](https://github.com/solana-developers/react-native-counter).
>>>>>>> cd05d15a

<Callout type="success" title="Good Job!">
If you’ve successfully completed the lab, push your code to GitHub and share
your feedback on this lesson through this [form](https://form.typeform.com/to/IPH0UGz7#answers-lesson=c15928ce-8302-4437-9b1b-9aa1d65af864)
</Callout><|MERGE_RESOLUTION|>--- conflicted
+++ resolved
@@ -335,11 +335,8 @@
 
 - [The official Solana Developer Docs](https://solana.com/docs) for in-depth
   guides on Solana’s core libraries and best practices.
-<<<<<<< HEAD
-- [Solana's Discord community](https://discord.com/invite/kBbATFA7PW) forum for
-=======
+
 - [Solana Stack Exchange](https://solana.stackexchange.com/) forum for
->>>>>>> cd05d15a
   troubleshooting, sharing insights, and staying updated on the latest ecosystem
   changes.
 
@@ -375,13 +372,9 @@
 Remember that this step is not required if you are using a
 [Framework](https://reactnative.dev/architecture/glossary#react-native-framework).
 
-<<<<<<< HEAD
-Ensure you have Node.js, npm, or yarn installed on your system. These will
-manage your JavaScript packages. Install Android Studio:
-=======
+
 Ensure you have [Node.js](https://nodejs.org/en/download) installed on your
 system. These will manage your JavaScript packages. Install Android Studio:
->>>>>>> cd05d15a
 
 Android Studio is required to run the Android emulator and to compile your React
 Native app for Android devices. Configure the ANDROID_HOME Environment Variable:
@@ -1210,11 +1203,8 @@
 
 That's it! You've made your first Solana Mobile app. If you get stuck, feel free
 to check out the
-<<<<<<< HEAD
-[full solution code](https://github.com/Unboxed-Software/solana-react-native-counter)
-=======
+
 [full solution code](https://github.com/solana-developers/react-native-counter)
->>>>>>> cd05d15a
 on the `main` branch of the repository.
 
 ## Challenge
@@ -1227,11 +1217,8 @@
 
 Once you've completed this, you can check your solution against the solution
 code available on the
-<<<<<<< HEAD
-[solution branch](https://github.com/Unboxed-Software/solana-react-native-counter/tree/solution).
-=======
+
 [solution branch](https://github.com/solana-developers/react-native-counter).
->>>>>>> cd05d15a
 
 <Callout type="success" title="Good Job!">
 If you’ve successfully completed the lab, push your code to GitHub and share
