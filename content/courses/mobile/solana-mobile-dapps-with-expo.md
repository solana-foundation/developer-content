---
title: Building Solana Mobile dApps with Expo
objectives:
  - Create Solana dApps with Expo
  - Use mobile-specific peripherals and capabilities
  - Integrate ecosystem libraries into your mobile dApps
description: "How to use Solana in your Expo apps."
---

## Summary

- Expo is an open-source collection of tools and libraries that wrap around
  React Native, much like Next.js is a framework built on top of React.
- In addition to simplifying the build/deploy process, Expo provides packages
  that give you access to mobile devices' peripherals and capabilities.
- A lot of Solana ecosystem libraries don't support React native out of the box,
  but you can typically use them with the right
  [polyfills](https://developer.mozilla.org/en-US/docs/Glossary/Polyfill).

## Lesson

So far in exploring Solana Mobile, we've used vanilla React Native to build very
simple mobile dApps. Just like many web developers opt to use frameworks built
on top of React, like Next.js, many React Native developers opt to use
frameworks and tooling that simplify the React Native development, testing, and
deployment process. The most common of these is
[React Native Expo](https://docs.expo.dev/tutorial/introduction/).

This lesson will explore two primary topics:

1. How to use React Native Expo to streamline React Native development
2. How to integrate JS/TS libraries from the Solana ecosystem that don't
   explicitly support React Native (e.g. Metaplex)

These topics are best explored in a hands-on manner, so the majority of this
lesson will be spent in the lab.

### React Native Expo

Expo is an open-source collection of tools and libraries that wrap around React
Native, much like Next.js is a framework built on top of React.

Expo consists of three main parts:

1. Expo CLI
2. The Expo Go App
3. A suite of libraries that grant access to various mobile device capabilities.

The Expo CLI is a build and debugging tool that helps make all of the magic
happen. Chances are, you'll only have to interact with it when you're building
or starting a development server. It just works.

The [Expo Go App](https://expo.dev/client) is a really cool piece of tech that
allows _most_ apps to be developed without using an emulator or physical device.
You download the app, you scan the QR from the build output and then you have a
working dev environment right on your phone. Unfortunately, this will not work
with the Solana mobile SDK. Coming from the
[Solana Expo setup article](https://docs.solanamobile.com/react-native/expo):

> The traditional Expo Go development flow is only limited to certain
> hand-picked modules and does not support further customized native code, which
> Solana Mobile SDKs need. Instead, we'll need to use a custom development build
> which makes Solana Mobile React Native libraries (i.e Mobile Wallet Adapter)
> fully compatible with Expo.

Lastly, and most importantly, Expo does an amazing job providing
[easy-to-use libraries](https://docs.expo.dev/versions/latest/) that give you
access to the device's onboard peripherals, such as camera, battery, and
speakers. The libraries are intuitive and the documentation is phenomenal.

#### How to create an Expo app

To get started with Expo, you first need the prerequisite setup described in the
[Introduction to Solana Mobile lesson](/content/courses/mobile/intro-to-solana-mobile.md).
After that, you'll want to sign up for an
[Expo Application Services (EAS) account](https://expo.dev/signup).

Once you have an EAS account, you can install the EAS CLI and log in:

```bash
# For npm users
npm install --global eas-cli

# For pnpm users
pnpm add --global eas-cli

# After installation, log in with:
eas login
```

Finally, you can scaffold a new Expo app using the `create-expo-app` command:

```bash
npx create-expo-app
```

#### How to build and run an Expo app

For some apps, Expo makes building really easy with the Expo Go App. The Expo Go
App builds the project on a remote server and deploys to whatever emulator or
device you specify.

Unfortunately, that won't work with Solana Mobile applications. Instead, you'll
need to build locally. To do that, you need an additional configuration file,
`eas.json`, specifying that the project distribution is "internal." You'll need
the following inside this file:

```json
{
  "cli": {
    "version": ">= 5.2.0"
  },
  "build": {
    "development": {
      "developmentClient": true,
      "distribution": "internal"
    },
    "preview": {
      "distribution": "internal"
    },
    "production": {}
  },
  "submit": {
    "production": {}
  }
}
```

With the EAS config file created, you can build using the
`npx eas build --local` command plus relevant flags for any additional
requirements. For example, the following will build the project locally with a
development profile specifically for Android:

```bash
npx eas build --profile development --platform android --local
```

You then need to install the output APK to your device or emulator. If you're
using an emulator, this is as simple as dragging the APK file onto the emulator
window. If you're using a physical device, you'll have to use Android Debug
Bridge (ADB):

```bash
adb install your-apk-file.apk
```

The installed APK is a scaffold app from Expo that facilitates a number of
things, including running your app. To load your application inside of it, you
need to start the development server:

```bash
npx expo start --dev-client --android
```

#### How to add Expo SDK packages to your app

The Expo SDK contains packages to simplify all kinds of things related to React
Native development, from UI elements to using device peripherals. You can see
all of the packages on the
[Expo SDK docs](https://docs.expo.dev/versions/latest/).

As an example, you would add
[pedometer functionality](https://docs.expo.dev/versions/latest/sdk/pedometer/)
to your app by installing the `expo-sensors` package:

```bash
npx expo install expo-sensors
```

Then you can import it in your code as you would normally expect when using
JS/TS.

```tsx
import { Pedometer } from "expo-sensors";
```

Depending on the package, there may be additional setup required. Be sure to
read the [docs](https://docs.expo.dev/versions/latest/) when working with a new
package.

### Integrate ecosystem libraries into your Expo app

Not all React and Node libraries work with React Native out of the box. You
either need to find libraries that are specifically created to work with React
Native or create a workaround yourself.

When working with Solana specifically, the vast majority of ecosystem libraries
do not support React Native out of the box. Fortunately, to get them to play
well in a React Native environment, all we have to do is configure Expo with the
correct [polyfills](https://developer.mozilla.org/en-US/docs/Glossary/Polyfill).

Polyfills are replacement core libraries for environments that are not running
Node.js. Expo does not run Node.js. Unfortunately, it can be tough to know which
polyfills you need for any given application. Unless you know ahead of time,
debugging polyfills means looking at the compiler errors and searching stack
overflow. If it doesn't build, it's normally a polyfill problem.

Fortunately, we've compiled a list of polyfills you'll need for not only some of
the standard Solana libraries but also for Metaplex.

#### Solana Polyfills

For a Solana + Expo app, you'll need the following:

- `@solana-mobile/mobile-wallet-adapter-protocol`: A React Native/Javascript API
  enabling interaction with MWA-compatible wallets.
- `@solana-mobile/mobile-wallet-adapter-protocol-web3js`: A convenience wrapper
  to use common primitives
  from [@solana/web3.js](https://github.com/solana-labs/solana-web3.js) – such
  as `Transaction` and `Uint8Array`.
- `@solana/web3.js`: Solana Web Library for interacting with the Solana network
<<<<<<< HEAD
  through the [JSON RPC API](https://docs.solana.com/api/http).
- `expo-crypto`: Secure random number generator polyfill
  for `web3.js` underlying Crypto library on Expo.
=======
  through the [JSON RPC API](/docs/rpc/http/index.mdx).
- `react-native-get-random-values`: Secure random number generator polyfill
  for `web3.js` underlying Crypto library on React Native.
>>>>>>> 2bf9e3b8
- `buffer`: Buffer polyfill needed for `web3.js` on React Native.

```bash
# Using npm
npm install @solana-mobile/mobile-wallet-adapter-protocol \
            @solana-mobile/mobile-wallet-adapter-protocol-web3js \
            @solana/web3.js \
            expo-crypto \
            buffer

# Using pnpm
pnpm add @solana-mobile/mobile-wallet-adapter-protocol \
         @solana-mobile/mobile-wallet-adapter-protocol-web3js \
         @solana/web3.js \
         expo-crypto \
         buffer
```

#### Metaplex Polyfills

If you want to use the Metaplex SDK, you'll need to add the Metaplex library
plus a few additional polyfills:

- `@metaplex-foundation/mpl-token-metadata@3.2.1` - Metaplex Token Metadata
  Program Library
- `@metaplex-foundation/umi@0.9.2` - Unified Metaplex Interface (UMI) Core
  Library
- `@metaplex-foundation/umi-bundle-defaults@0.9.2` - Default UMI Plugins Bundle
- `@metaplex-foundation/umi-serializers@0.9.0` - UMI Serializers for Data
  Encoding/Decoding
- `@metaplex-foundation/umi-signer-wallet-adapters@0.9.2` - UMI Wallet Adapter
  Signers

- Several more polyfills

  - `text-encoding`
  - `browserify-zlib`
  - `react-native-url-polyfill`

```bash
  # Using npm
  npm install @metaplex-foundation/mpl-token-metadata@3.2.1 \
            @metaplex-foundation/umi@0.9.2 \
            @metaplex-foundation/umi-bundle-defaults@0.9.2 \
            @metaplex-foundation/umi-serializers@0.9.0 \
            @metaplex-foundation/umi-signer-wallet-adapters@0.9.2 \
            text-encoding \
            browserify-zlib \
            react-native-url-polyfill \
  # Using pnpm
  pnpm add @metaplex-foundation/mpl-token-metadata@3.2.1 \
            @metaplex-foundation/umi@0.9.2 \
            @metaplex-foundation/umi-bundle-defaults@0.9.2 \
            @metaplex-foundation/umi-serializers@0.9.0 \
            @metaplex-foundation/umi-signer-wallet-adapters@0.9.2 \
            text-encoding \
            browserify-zlib \
            react-native-url-polyfill \
```

All of the libraries that the above polyfills are meant to replace are utilized
by the Metaplex library in the background. It's unlikely you'll be importing any
of them into your code directly. Because of this, you'll need to register the
polyfills using a `metro.config.js` and `babel.config.js` file. This will ensure
that Metaplex uses the polyfills instead of the usual Node.js libraries that
aren't supported in React Native. Below is an example `metro.config.js` file:

```js
// Import the default Expo Metro config
const { getDefaultConfig } = require("@expo/metro-config");

// Get the default Expo Metro configuration
const defaultConfig = getDefaultConfig(__dirname);

// Customize the configuration to include your extra node modules
defaultConfig.resolver.extraNodeModules = {
  url: require.resolve("react-native-url-polyfill"),
  zlib: require.resolve("browserify-zlib"),
  crypto: require.resolve("expo-crypto"),
};

// Export the modified configuration
module.exports = defaultConfig;
```

Below is an example `babel.config.js` file:

```js
module.exports = function (api) {
  api.cache(true);
  return {
    presets: ["babel-preset-expo"],
    plugins: [
      [
        "module-resolver",
        {
          alias: {
            buffer: "buffer",
            "@metaplex-foundation/umi/serializers":
              "@metaplex-foundation/umi-serializers",
          },
        },
      ],
    ],
  };
};
```

### Putting it all together

As with most new tools or frameworks, initial setup can be challenging. The good
news is that once you have the application compiling and running, there are very
few differences in the code you write for a web vs mobile app, and there are
virtually no differences when comparing the code you write for a React Native vs
Expo app.

## Lab

Let's practice this together by building the Mint-A-Day app, where users will
able to mint a single NFT snapshot of their lives daily, creating a permanent
diary of sorts.

To mint the NFTs we'll be using Metaplex's Javascript SDK along with
[pinata.cloud](https://pinata.cloud/) to store images and metadata. All of our
onchain work will be on Devnet.

The first half of this lab is cobbling together the needed components to make
Expo, Solana, and Metaplex all work together. We'll do this modularly so you'll
know what aspects of the boilerplate align with which section.

### 1. Scaffold, build, and run a local Expo app

This first section will get a typescript Expo app running on an emulator. If you
already have a React Native dev environment, skip step 0.

#### 0. Set up React Native dev environment

You'll need React Native installed on your machine as well as a running emulator
or physical device.
[You can accomplish this all with the React Native quickstart](https://reactnative.dev/docs/environment-setup?guide=native).
There are also more details about this setup in the
[Introduction to Solana Mobile lesson](/content/courses/mobile/intro-to-solana-mobile.md#0-prerequisites)

<Callout type="note">Even though we are using Expo, you'll need to follow the
React Native CLI guide for initial setup.</Callout>

<Callout type="note">If you are running an emulator, it is highly recommend to
use a newer phone version to emulate along with providing several GB of RAM for
it to run. We use 5GB of ram on our side.</Callout>

#### 1. Sign up for Expo EAS CLI

To simplify the Expo process, you'll want an Expo Application Services (EAS)
account. This will help you build and run the application.

First sign up for an [EAS account](https://expo.dev/signup).

Then, install the EAS CLI and log in:

```bash
# For npm users
npm install --global eas-cli

# For pnpm users
pnpm add --global eas-cli

# After installation, log in with:
eas login
```

#### 2. Create the app scaffold

Let’s create our app with the following:

```bash
npx create-expo-app -t expo-template-blank-typescript solana-expo
cd solana-expo
```

This uses `create-expo-app` to generate a new scaffold for us based on the
`expo-template-blank-typescript` template. This is just an empty Typescript
React Native app.

#### 3. Local build config

Expo defaults to building on a remote server but we need to build locally for
Solana Mobile to work correctly. We'll need to add an new config file that lets
the compiler know what we're doing. Create a file called `eas.json` in the root
of your directory.

```bash
touch eas.json
```

Copy and paste the following into the newly created `eas.json`:

```json
{
  "cli": {
    "version": ">= 5.2.0"
  },
  "build": {
    "development": {
      "developmentClient": true,
      "distribution": "internal",
      "env": { "ANDROID_SDK_ROOT": "/path/to/AndroidSDK" }
    },
    "preview": {
      "distribution": "internal"
    },
    "production": {}
  },
  "submit": {
    "production": {}
  }
}
```

### **Important:**

- Replace `"/path/to/AndroidSDK"` with the actual path to your Android SDK.
- To find the SDK path, you can navigate to **Android Studio** > **SDK
  Manager** > **Android SDK Location**. Copy the path and replace it in the
  `ANDROID_SDK_ROOT` field.

#### 4. Build and Emulate

Now let's build the project. You will choose `y` for every answer. This will
take a while to complete.

```bash
npx eas build --profile development --platform android --local
```

When the command is done, you will get an output file at the root of your
directory. This file will have a naming format of `build-XXXXXXXXXXX.apk`.
Locate this file in your file explorer and **_drag it_** into your emulator. The
emulator should show a message that it is installing the new APK. When it
finishes installing, you should see the APK as an app icon in the emulator.

#### Troubleshooting

#### 1. Incorrect JDK Version or Missing Android SDK

Follow the
[React Native CLI setup instructions](https://reactnative.dev/docs/environment-setup)
to ensure your local environment is properly configured for Android development.
You'll need:

- **JDK Version 11**: Ensure that Java Development Kit (JDK) version 11 is
  installed.
- **Android SDK**: Install and configure the Android SDK through the Android
  Studio SDK Manager.
- **ANDROID_HOME Environment Variable**: Set up the `ANDROID_HOME` environment
  variable to point to your Android SDK installation.

#### 2. Missing Android NDK

If you encounter errors related to a missing Android NDK, follow these steps to
install it:

1. Open **Android Studio**.
2. Navigate to **File -> Project Structure -> SDK Location**.
3. Under "Android NDK Location," select **Download Android NDK**.

This should resolve issues related to the missing Android NDK.

![Android NDK Download](https://docs.solanamobile.com/assets/images/ndk-download-c7adebb1cb08c1d5e77d7c02aff3f167.png)

#### **Optional: Create a Remote Development Build**

If you prefer to create the development build remotely using Expo's EAS
services, you can skip the local build by using the following command:

```bash
npx eas build --profile development --platform android
```

- This command will upload your project to Expo's servers and create the
  development build in the cloud.
- Once the build is complete, you will receive a download link to the APK. You
  can download the APK and install it on your emulator or device just like
  before.

The app that was installed is just a
[Custom Dev Build](https://docs.expo.dev/develop/development-builds/introduction/)
app from Expo. The last thing you'll need to do is run the following command to
run the development server:

```bash
npx expo start --dev-client --android
```

This should open and run the app in your Android emulator.

**_NOTE_** Every time you add in new native dependencies, you'll have to build
and re-install the app. Anything visual or logic-based should be captured by the
hot-reloader.

### 2. Configure your Expo app to work with Solana

Now that we have an Expo app up and running, we need to add our Solana
dependencies, including installing a wallet we can use in the emulator. If you
already have a Devnet-enabled wallet installed you can skip step 0.

#### 0. Install a Devnet-enabled Solana wallet

You'll need a wallet that supports Devnet to test with. In
[our Mobile Wallet Adapter lesson](/content/courses/mobile/mwa-deep-dive.md) we
created one of these. Let's install it from the solution branch in a different
directory from our app:

```bash
cd ..
git clone https://github.com/Unboxed-Software/react-native-fake-solana-wallet
cd react-native-fake-solana-wallet
git checkout solution
npm run install
```

The wallet should be installed on your emulator or device. Make sure to open the
newly installed wallet and airdrop yourself some SOL.

Make sure to return to the wallet directory as we'll be working there the rest
of the lab.

```bash
cd ..
cd solana-expo
```

#### 1. Install Solana dependencies

We will install some basic Solana dependencies that are likely to be needed by
all Solana mobile apps. This will include some polyfills that allow otherwise
incompatible packages to work with React native:

```bash
# Using npm
npm install @solana-mobile/mobile-wallet-adapter-protocol \
            @solana-mobile/mobile-wallet-adapter-protocol-web3js \
            @solana/web3.js \
            expo-crypto \
            buffer

# Using pnpm
pnpm add @solana-mobile/mobile-wallet-adapter-protocol \
         @solana-mobile/mobile-wallet-adapter-protocol-web3js \
         @solana/web3.js \
         expo-crypto \
         buffer
```

#### 2. Add Solana boilerplate providers

Next, let's add some Solana boilerplate that can springboard you into most
Solana-based apps.

Create two new folders: `components` and `screens`.

We are going to use some boilerplate code from the
[first Mobile lesson](/content/courses/mobile/intro-to-solana-mobile.md). We
will be copying over `components/AuthProvider.tsx` and
`components/ConnectionProvider.tsx`. These files provide us with a `Connection`
object as well as some helper functions that authorize our dapp.

Create file `components/AuthProvider.tsx` and copy the contents
[of our existing Auth Provider from Github](https://raw.githubusercontent.com/Unboxed-Software/solana-advance-mobile/main/components/AuthProvider.tsx)
into the new file.

Secondly, create file `components/ConnectionProvider.tsx` and copy the contents
[of our existing Connection Provider from Github](https://raw.githubusercontent.com/Unboxed-Software/solana-advance-mobile/main/components/ConnectionProvider.tsx)
into the new file.

then, create file `polyfills.ts` and copy the contents from below to that file.
This will ensure that few native node.js packages work in our app.

```js
import "react-native-url-polyfill/auto";
import { getRandomValues as expoCryptoGetRandomValues } from "expo-crypto";
import { Buffer } from "buffer";

global.Buffer = Buffer;
global.TextEncoder = require("text-encoding").TextEncoder;

// getRandomValues polyfill
class Crypto {
  getRandomValues = expoCryptoGetRandomValues;
}

const webCrypto = typeof crypto !== "undefined" ? crypto : new Crypto();

(() => {
  if (typeof crypto === "undefined") {
    Object.defineProperty(window, "crypto", {
      configurable: true,
      enumerable: true,
      get: () => webCrypto,
    });
  }
})();
```

Now let's create a boilerplate for our main screen in `screens/MainScreen.tsx`:

```tsx
import { View, Text } from "react-native";
import React from "react";

export function MainScreen() {
  return (
    <View>
      <Text>Solana Expo App</Text>
    </View>
  );
}
```

Finally, let's change `App.tsx` to wrap our application in the two providers we
just created:

```tsx
import "./polyfills";
import { ConnectionProvider } from "./components/ConnectionProvider";
import { AuthorizationProvider } from "./components/AuthProvider";
import { clusterApiUrl } from "@solana/web3.js";
import { MainScreen } from "./screens/MainScreen";

export default function App() {
  const cluster = "devnet";
  const endpoint = clusterApiUrl(cluster);

  return (
    <ConnectionProvider
      endpoint={endpoint}
      cluster={cluster}
      config={{ commitment: "processed" }}
    >
      <AuthorizationProvider cluster={cluster}>
        <MainScreen />
      </AuthorizationProvider>
    </ConnectionProvider>
  );
}
```

Notice we've imported polyfills at the top of the file. These are necessary for
the Solana dependencies to run correctly.

#### 3. Build and run Solana boilerplate

Let's make sure everything is working and compiling correctly. In Expo, anytime
you change the dependencies, you'll need to rebuild and re-install the app.

**_Optional:_** To avoid possible build version conflicts, you may want to
_uninstall_ the previous version before you drag and drop the new one in.

Build:

```bash
npx eas build --profile development --platform android --local
```

Install: **_Drag_** the resulting build file into your emulator.

Run:

```bash
npx expo start --dev-client --android
```

Everything should compile and you should have a boilerplate Solana Expo app.

### 3. Configure your Expo app to work with Metaplex

Metaplex is your one-stop-shop for all of your NFT API needs. However, it
requires a little more setup. The good news is if you ever want to fetch, mint
or edit NFTs in your future apps, you'll have another boilerplate to here that
you can reference.

#### 1. Install Metaplex dependencies

The Metaplex SDK abstracts away a lot of the minutia of working with NFTs,
however it was written largely for Node.js, so we'll need several more polyfills
to make it work:

```bash
# Using npm
npm install @metaplex-foundation/mpl-token-metadata@3.2.1 \
            @metaplex-foundation/umi@0.9.2 \
            @metaplex-foundation/umi-bundle-defaults@0.9.2 \
            @metaplex-foundation/umi-serializers@0.9.0 \
            @metaplex-foundation/umi-signer-wallet-adapters@0.9.2 \
            text-encoding \
            browserify-zlib \
            react-native-url-polyfill \

# Using pnpm
pnpm add @metaplex-foundation/mpl-token-metadata@3.2.1 \
         @metaplex-foundation/umi@0.9.2 \
         @metaplex-foundation/umi-bundle-defaults@0.9.2 \
         @metaplex-foundation/umi-serializers@0.9.0 \
         @metaplex-foundation/umi-signer-wallet-adapters@0.9.2 \
         text-encoding \
         browserify-zlib \
         react-native-url-polyfill \
```

#### 2. Polyfill config

To ensure Metaplex works correctly in a React Native environment, we need to set
up some polyfills. Follow these steps:

1. Create a `polyfill.ts` file at the root of your project:

```bash
touch polyfill.ts
```

2. Copy and paste the following code into `polyfill.ts`:

```typescript
import "react-native-url-polyfill/auto";
import { getRandomValues as expoCryptoGetRandomValues } from "expo-crypto";
import { Buffer } from "buffer";

global.Buffer = Buffer;
global.TextEncoder = require("text-encoding").TextEncoder;

// getRandomValues polyfill
class Crypto {
  getRandomValues = expoCryptoGetRandomValues;
}

const webCrypto = typeof crypto !== "undefined" ? crypto : new Crypto();

(() => {
  if (typeof crypto === "undefined") {
    Object.defineProperty(window, "crypto", {
      configurable: true,
      enumerable: true,
      get: () => webCrypto,
    });
  }
})();
```

3. Import the polyfill at the top of your `App.tsx` file:

```typescript
import "./polyfill";
```

4. Create a `metro.config.js` file in your project root:

```bash
touch metro.config.js
```

5. Copy and paste the following into `metro.config.js`:

```js
// Import the default Expo Metro config
const { getDefaultConfig } = require("@expo/metro-config");
// Get the default Expo Metro configuration
const defaultConfig = getDefaultConfig(__dirname);
// Customize the configuration to include your extra node modules
defaultConfig.resolver.extraNodeModules = {
  url: require.resolve("react-native-url-polyfill"),
  zlib: require.resolve("browserify-zlib"),
  crypto: require.resolve("expo-crypto"),
};
// Export the modified configuration
module.exports = defaultConfig;
```

6. Update your `babel.config.js` file with the following content:

```js
module.exports = function (api) {
  api.cache(true);
  return {
    presets: ["babel-preset-expo"],
    plugins: [
      [
        "module-resolver",
        {
          alias: {
            buffer: "buffer",
            "@metaplex-foundation/umi/serializers":
              "@metaplex-foundation/umi-serializers",
          },
        },
      ],
    ],
  };
};
```

These configurations ensure that the necessary polyfills are in place and that
Metaplex can use them properly in your React Native Expo project.

#### 3. Metaplex provider

We're going to create a Metaplex provider file that will help us access a `Umi`
object. This `Umi` object is what gives us access to all of the functions we'll
need like `fetch` and `create`. To do this we create a new file
`/components/MetaplexProvider.tsx`. Here we pipe our mobile wallet adapter into
an `IdentitySigner` for the `Umi` object to use. This allows it to call several
privileged functions on our behalf:

```tsx
import { createUmi } from "@metaplex-foundation/umi-bundle-defaults";
import { mplTokenMetadata } from "@metaplex-foundation/mpl-token-metadata";
import { Connection, Transaction, VersionedTransaction } from "@solana/web3.js";
import { useMemo } from "react";
import {
  WalletAdapter,
  walletAdapterIdentity,
} from "@metaplex-foundation/umi-signer-wallet-adapters";
import {
  transact,
  Web3MobileWallet,
} from "@solana-mobile/mobile-wallet-adapter-protocol-web3js";
import { Account } from "./AuthProvider";

type Web3JsTransactionOrVersionedTransaction =
  | Transaction
  | VersionedTransaction;

export const useMetaplex = (
  connection: Connection,
  selectedAccount: Account | null,
  authorizeSession: (wallet: Web3MobileWallet) => Promise<Account>,
) => {
  return useMemo(() => {
    if (!selectedAccount || !authorizeSession) {
      return { umi: null };
    }
    const mwaIdentity: WalletAdapter = {
      publicKey: selectedAccount.publicKey,
      signMessage: async (message: Uint8Array): Promise<Uint8Array> => {
        return await transact(async (wallet: Web3MobileWallet) => {
          await authorizeSession(wallet);

          const signedMessages = await wallet.signMessages({
            addresses: [selectedAccount.publicKey.toBase58()],
            payloads: [message],
          });

          return signedMessages[0];
        });
      },
      signTransaction: async <
        T extends Web3JsTransactionOrVersionedTransaction,
      >(
        transaction: T,
      ): Promise<T> => {
        return await transact(async (wallet: Web3MobileWallet) => {
          await authorizeSession(wallet);

          const signedTransactions = await wallet.signTransactions({
            transactions: [transaction],
          });

          return signedTransactions[0];
        });
      },
      signAllTransactions: async <
        T extends Web3JsTransactionOrVersionedTransaction,
      >(
        transactions: T[],
      ): Promise<T[]> => {
        return transact(async (wallet: Web3MobileWallet) => {
          await authorizeSession(wallet);
          const signedTransactions = await wallet.signTransactions({
            transactions: transactions,
          });
          return signedTransactions;
        });
      },
    };

    const umi = createUmi(connection).use(mplTokenMetadata());
    umi.use(walletAdapterIdentity(mwaIdentity));
    return { umi };
  }, [connection, selectedAccount, authorizeSession]);
};
```

#### 4. NFT Provider

We're also making a higher-level NFT provider that helps with NFT state
management. It combines all three of our previous providers:
`ConnectionProvider`, `AuthProvider`, and `MetaplexProvider` to allow us to
create our `Metaplex` object. We will fill this out at a later step; for now, it
makes for a good boilerplate.

Let's create the new file `components/NFTProvider.tsx`:

```tsx
import "react-native-url-polyfill/auto";
import { useConnection } from "./ConnectionProvider";
import { Account, useAuthorization } from "./AuthProvider";
import React, { ReactNode, createContext, useContext, useState } from "react";
import { useMetaplex } from "./MetaplexProvider";

export interface NFTProviderProps {
  children: ReactNode;
}

export interface NFTContextState {}

const DEFAULT_NFT_CONTEXT_STATE: NFTContextState = {};

const NFTContext = createContext<NFTContextState>(DEFAULT_NFT_CONTEXT_STATE);

export function NFTProvider(props: NFTProviderProps) {
  const { children } = props;

  const { connection } = useConnection();
  const { authorizeSession } = useAuthorization();
  const [account, setAccount] = useState<Account | null>(null);
  const { umi } = useMetaplex(connection, account, authorizeSession);

  const state = {};

  return <NFTContext.Provider value={state}>{children}</NFTContext.Provider>;
}

export const useNFT = (): NFTContextState => useContext(NFTContext);
```

Notice we've added yet another polyfill to the top
`import "react-native-url-polyfill/auto";`

#### 5. Wrap provider

Now, let's wrap our new `NFTProvider` around `MainScreen` in `App.tsx`:

```tsx
import "./polyfills";
import { ConnectionProvider } from "./components/ConnectionProvider";
import { AuthorizationProvider } from "./components/AuthProvider";
import { clusterApiUrl } from "@solana/web3.js";
import { MainScreen } from "./screens/MainScreen";
import { NFTProvider } from "./components/NFTProvider";

export default function App() {
  const cluster = "devnet";
  const endpoint = clusterApiUrl(cluster);

  return (
    <ConnectionProvider
      endpoint={endpoint}
      cluster={cluster}
      config={{ commitment: "processed" }}
    >
      <AuthorizationProvider cluster={cluster}>
        <NFTProvider>
          <MainScreen />
        </NFTProvider>
      </AuthorizationProvider>
    </ConnectionProvider>
  );
}
```

#### 6. Build and run

Lastly, let's build and re-install the app to make sure things are still
working.

Build:

```bash
npx eas build --profile development --platform android --local
```

Install:

**_Drag_** the resulting build file into your emulator.

Run:

```bash
npx expo start --dev-client --android
```

### 4. Configure your Expo app to take and upload photos

Everything we've done to this point is effectively boilerplate. We need to add
the functionality we intend for our Mint-A-Day app to have. Mint-A-day is a
daily snapshot app. It lets users take a snapshot of their life daily in the
form of minting an NFT.

The app will need access to the device's camera and a place to remotely store
the captured images. Fortunately, Expo SDK can provide access to the camera and
[Pinata.cloud](https://pinata.cloud/) can store your NFT files for free.

#### 1. Camera setup

Let's start by setting up the Expo-specific dependency we'll be using:
`expo-image-picker`. This lets us use the device's camera to take pictures that
we'll subsequently turn into NFTs. We're specifically using the image picker
rather than the camera since emulators don't have cameras. This package will
simulate a camera for us in the emulator. Install it with the following command:

```bash
npx expo install expo-image-picker
```

In addition to installation, the `expo-image-picker` package needs to be added
as a plugin in `app.json`:

```json
  "expo": {
    // ....
    "plugins": [
      [
        "expo-image-picker",
        {
          "photosPermission": "The app accesses your photos to let you use images to create solana NFTs"
        }
      ]
    ],
    // ....
  }
```

This particular dependency makes it super simple to use the camera. To allow the
user to take a picture and return the image all you have to do is call the
following:

```tsx
const result = await ImagePicker.launchCameraAsync({
  mediaTypes: ImagePicker.MediaTypeOptions.Images,
  allowsEditing: true,
  aspect: [1, 1],
  quality: 1,
});
```

No need to add this anywhere yet - we'll get to it in a few steps.

#### 2. Pinata.cloud setup

The last thing we need to do is set up our access to
[Pinata.cloud](https://pinata.cloud/). We'll need to get an API key as well as a
gateway domain and add it as an environment variable.

We'll be using Pinata.cloud to host our NFTs with IPFS since they do this for
free. [Sign up, and create an API key](https://app.pinata.cloud/signin). Keep
this API key private.

Best practices suggest keeping API keys as well as the gateway domain in a
`.env` file with `.env` added to your `.gitignore`. It's also a good idea to
create a `.env.example` file that can be committed to your repo and shows what
environment variables are needed for the project.

Create both files, in the root of your directory and add `.env` to your
`.gitignore` file.

Then, add your API key to the `.env` file with the name
`EXPO_PUBLIC_PINATA_CLOUD_API`. Now you'll be able to access your API key safely
in the application.

Then, add your Gateway domain with the name `EXPO_PUBLIC_NFT_PINATA_GATEWAY_URL`

#### 3. Final build

Build and reinstall if you want to make sure it's all working. This is the last
time we'll have to do this for this lab. Everything else should be hot-loadable.

Build:

```bash
npx eas build --profile development --platform android --local
```

Install:

**_Drag_** the resulting build file into your emulator.

Run:

```bash
npx expo start --dev-client --android
```

### 5. Add functionality to complete your Expo app

We're through the setup! Let's create the actual functionality for our
Mint-A-Day app. Fortunately, there are only two files we have to focus on now:

- `NFTProvider.tsx` will largely manage our app state and NFT data.
- `MainScreen.tsx` will capture input and show our NFTs

The app itself is relatively straightforward. The general flow is:

1. The user connects (authorizes) using the `transact` function and by calling
   `authorizeSession` inside the callback
2. Our code then uses the `Umi` object to fetch all of the NFTs created by the
   user
3. If an NFT has not been created for the current day, allow the user to take a
   picture, upload it, and mint it as an NFT

#### 1. NFT Provider

`NFTProvider.tsx` will control the state with our custom `NFTProviderContext`.
This should have the following fields:

- `publicKey: PublicKey | null` - The NFT creator's public key
- `isLoading: boolean` - Manages loading state
- `loadedNFTs:  DigitalAsset[] | null` - An array of the user's snapshot NFTs
- `nftOfTheDay:  DigitalAsset | null` - A reference to the NFT created today
- `connect: () => void` - A function for connecting to the Devnet-enabled wallet
- `fetchNFTs: () => void` - A function that fetches the user's snapshot NFTs
- `createNFT: (name: string, description: string, fileUri: string) => void` - A
  function that creates a new snapshot NFT
- `account: Account | null` - An object to store mwa account

```tsx
export interface NFTContextState {
  publicKey: PublicKey | null;
  isLoading: boolean;
  loadedNFTs: DigitalAsset[] | null;
  nftOfTheDay: DigitalAsset | null;
  connect: () => void;
  fetchNFTs: () => void;
  createNFT: (
    name: string,
    description: string,
    fileUri: ImagePickerAsset
  ) => void;
  account: Account | null;
}
}
```

The state flow here is: connect, fetchNFTs, and then createNFT. We'll walk
through the code for each of them and then show you the entire file at the end:

1. `connect` - This function will connect and authorize the app, and then store
   the resulting `publicKey` into the state.

```tsx
const connect = useCallback(async (): Promise<void> => {
  try {
    if (isLoading) return;
    setIsLoading(true);
    await transact(async wallet => {
      const account = await authorizeSession(wallet);
      setAccount(account);
    });
  } catch (error) {
    console.log("error connecting wallet");
  } finally {
    setIsLoading(false);
  }
}, [authorizeSession]);
```

2. `fetchNFTs` - This function will fetch the NFTs using Metaplex's Umi object:

```tsx
const fetchNFTs = async () => {
  if (!umi || !account || isLoading) return;

  setIsLoading(true);

  try {
    const nfts = await fetchAllDigitalAssetByCreator(
      umi,
      addressToMetaplexPublicKey(account.publicKey),
    );

    setLoadedNFTs(nfts);

    // Check if we already took a snapshot today
    const nftOfTheDayIndex = nfts.findIndex(nft => {
      return formatDate(new Date(Date.now())) === nft.metadata.name;
    });

    if (nftOfTheDayIndex) {
      setNftOfTheDay(nfts[nftOfTheDayIndex]);
    }
  } catch (error) {
    console.log(error);
  } finally {
    setIsLoading(false);
  }
};
```

3. `createNFT` - This function will upload a file to Pinata.cloud, and then use
   Metaplex to create and mint an NFT to your wallet. This comes in three parts,
   uploading the image, uploading the metadata and then minting the NFT.

   To upload to Pinata.cloud you just make a POST with your API key and the
   image/metadata as the body.

   We'll create two helper functions for uploading the image and metadata
   separately, then tie them together into a single `createNFT` function:

```tsx
// https://docs.pinata.cloud/quickstart
const uploadImage = async (
  file: ImagePickerAsset,
  name: string,
): Promise<string | undefined> => {
  try {
    if (!file) return;

    const formData = new FormData();
    formData.append("file", {
      uri: file.uri,
      type: "image/jpeg",
      name,
    });

    const pinataMetadata = JSON.stringify({
      name,
    });
    formData.append("pinataMetadata", pinataMetadata);
    const pinataOptions = JSON.stringify({
      cidVersion: 0,
    });
    formData.append("pinataOptions", pinataOptions);

    const response = await fetch(
      "https://api.pinata.cloud/pinning/pinFileToIPFS",
      {
        method: "POST",
        headers: {
          Authorization: `Bearer ${process.env.EXPO_PUBLIC_PINATA_CLOUD_API}`,
          "Content-Type": "multipart/form-data",
        },
        body: formData,
      },
    );
    const data = await response.json();
    return data.IpfsHash;
  } catch (error) {
    console.log(error);
  }
};

const uploadMetadata = async (
  name: string,
  description: string,
  imageCID: string,
): Promise<string | undefined> => {
  try {
    const response = await fetch(
      "https://api.pinata.cloud/pinning/pinJSONToIPFS",
      {
        method: "POST",
        headers: {
          Authorization: `Bearer ${process.env.EXPO_PUBLIC_PINATA_CLOUD_API}`,
          "Content-Type": "application/json",
        },
        body: JSON.stringify({
          pinataContent: {
            name,
            description,
            image: `${process.env.EXPO_PUBLIC_NFT_PINATA_GATEWAY_URL}/ipfs/${imageCID}`,
          },
          pinataOptions: {
            cidVersion: 0,
          },
          pinataMetadata: {
            name,
          },
        }),
      },
    );

    const data = await response.json();

    return data.IpfsHash;
  } catch (error) {
    console.log(error);
  }
};
```

Minting the NFT after the image and metadata have been uploaded is as simple as
calling ` createNft(umi, ...options)`. Below shows the `createNFT` function
tying everything together:

```tsx
const createNFT = async (
  name: string,
  description: string,
  fileUri: ImagePickerAsset,
) => {
  if (!umi || !account || isLoading) return;

  setIsLoading(true);
  try {
    const imageCID = await uploadImage(fileUri, name);
    if (imageCID) {
      const metadataCID = await uploadMetadata(name, description, imageCID);

      const mint = generateSigner(umi);

      await createNft(umi, {
        mint,
        name,
        uri: `${process.env.EXPO_PUBLIC_NFT_PINATA_GATEWAY_URL}/ipfs/${metadataCID}`,
        sellerFeeBasisPoints: percentAmount(0),
      }).sendAndConfirm(umi, { send: { skipPreflight: true } });

      const asset = await fetchDigitalAsset(umi, mint.publicKey);

      setNftOfTheDay(asset);
    }
  } catch (error) {
    console.log(error);
  } finally {
    setIsLoading(false);
  }
};
```

We'll put all of the above into the `NFTProvider.tsx` file. All together, this
looks as follows:

```tsx
import "react-native-url-polyfill/auto";
import React, {
  ReactNode,
  createContext,
  useCallback,
  useContext,
  useState,
} from "react";
import { useConnection } from "./ConnectionProvider";
import { transact } from "@solana-mobile/mobile-wallet-adapter-protocol";
import { Account, useAuthorization } from "./AuthProvider";
import { useMetaplex } from "./MetaplexProvider";
import {
  createNft,
  DigitalAsset,
  fetchAllDigitalAssetByCreator,
  fetchDigitalAsset,
} from "@metaplex-foundation/mpl-token-metadata";
import {
  publicKey as addressToMetaplexPublicKey,
  generateSigner,
  percentAmount,
} from "@metaplex-foundation/umi";
import { PublicKey } from "@solana/web3.js";
import { ImagePickerAsset } from "expo-image-picker";

export interface NFTProviderProps {
  children: ReactNode;
}

export interface NFTContextState {
  publicKey: PublicKey | null;
  isLoading: boolean;
  loadedNFTs: DigitalAsset[] | null;
  nftOfTheDay: DigitalAsset | null;
  connect: () => void;
  fetchNFTs: () => void;
  createNFT: (
    name: string,
    description: string,
    fileUri: ImagePickerAsset,
  ) => void;
  account: Account | null;
}

const DEFAULT_NFT_CONTEXT_STATE: NFTContextState = {
  publicKey: null,
  isLoading: false,
  loadedNFTs: null,
  nftOfTheDay: null,
  connect: () => PublicKey.default,
  fetchNFTs: () => {},
  createNFT: (
    name: string,
    description: string,
    fileUri: ImagePickerAsset,
  ) => {},
  account: null,
};

const NFTContext = createContext<NFTContextState>(DEFAULT_NFT_CONTEXT_STATE);

export function formatDate(date: Date) {
  return `${date.getDate()}.${date.getMonth()}.${date.getFullYear()}`;
}

export function NFTProvider(props: NFTProviderProps) {
  const { children } = props;
  const { connection } = useConnection();
  const { authorizeSession } = useAuthorization();
  const [account, setAccount] = useState<Account | null>(null);
  const [isLoading, setIsLoading] = useState<boolean>(false);
  const [nftOfTheDay, setNftOfTheDay] = useState<DigitalAsset | null>(null);
  const [loadedNFTs, setLoadedNFTs] = useState<DigitalAsset[] | null>(null);

  const { umi } = useMetaplex(connection, account, authorizeSession);

  const connect = useCallback(async (): Promise<void> => {
    try {
      if (isLoading) return;
      setIsLoading(true);
      await transact(async wallet => {
        const account = await authorizeSession(wallet);
        setAccount(account);
      });
    } catch (error) {
      console.log("error connecting wallet");
    } finally {
      setIsLoading(false);
    }
  }, [authorizeSession]);

  const fetchNFTs = async () => {
    if (!umi || !account || isLoading) return;

    setIsLoading(true);

    try {
      const nfts = await fetchAllDigitalAssetByCreator(
        umi,
        addressToMetaplexPublicKey(account.publicKey),
      );

      setLoadedNFTs(nfts);

      // Check if we already took a snapshot today
      const nftOfTheDayIndex = nfts.findIndex(nft => {
        return formatDate(new Date(Date.now())) === nft.metadata.name;
      });

      if (nftOfTheDayIndex) {
        setNftOfTheDay(nfts[nftOfTheDayIndex]);
      }
    } catch (error) {
      console.log(error);
    } finally {
      setIsLoading(false);
    }
  };

  // https://docs.pinata.cloud/quickstart
  const uploadImage = async (
    file: ImagePickerAsset,
    name: string,
  ): Promise<string | undefined> => {
    try {
      if (!file) return;

      const formData = new FormData();
      formData.append("file", {
        uri: file.uri,
        type: "image/jpeg",
        name,
      });

      const pinataMetadata = JSON.stringify({
        name,
      });
      formData.append("pinataMetadata", pinataMetadata);
      const pinataOptions = JSON.stringify({
        cidVersion: 0,
      });
      formData.append("pinataOptions", pinataOptions);

      const response = await fetch(
        "https://api.pinata.cloud/pinning/pinFileToIPFS",
        {
          method: "POST",
          headers: {
            Authorization: `Bearer ${process.env.EXPO_PUBLIC_PINATA_CLOUD_API}`,
            "Content-Type": "multipart/form-data",
          },
          body: formData,
        },
      );
      const data = await response.json();
      return data.IpfsHash;
    } catch (error) {
      console.log(error);
    }
  };

  const uploadMetadata = async (
    name: string,
    description: string,
    imageCID: string,
  ): Promise<string | undefined> => {
    try {
      const response = await fetch(
        "https://api.pinata.cloud/pinning/pinJSONToIPFS",
        {
          method: "POST",
          headers: {
            Authorization: `Bearer ${process.env.EXPO_PUBLIC_PINATA_CLOUD_API}`,
            "Content-Type": "application/json",
          },
          body: JSON.stringify({
            pinataContent: {
              name,
              description,
              image: `${process.env.EXPO_PUBLIC_NFT_PINATA_GATEWAY_URL}/ipfs/${imageCID}`,
            },
            pinataOptions: {
              cidVersion: 0,
            },
            pinataMetadata: {
              name,
            },
          }),
        },
      );

      const data = await response.json();

      return data.IpfsHash;
    } catch (error) {
      console.log(error);
    }
  };

  const createNFT = async (
    name: string,
    description: string,
    fileUri: ImagePickerAsset,
  ) => {
    if (!umi || !account || isLoading) return;

    setIsLoading(true);
    try {
      const imageCID = await uploadImage(fileUri, name);
      if (imageCID) {
        const metadataCID = await uploadMetadata(name, description, imageCID);

        const mint = generateSigner(umi);

        await createNft(umi, {
          mint,
          name,
          uri: `${process.env.EXPO_PUBLIC_NFT_PINATA_GATEWAY_URL}/ipfs/${metadataCID}`,
          sellerFeeBasisPoints: percentAmount(0),
        }).sendAndConfirm(umi, { send: { skipPreflight: true } });

        const asset = await fetchDigitalAsset(umi, mint.publicKey);

        setNftOfTheDay(asset);
      }
    } catch (error) {
      console.log(error);
    } finally {
      setIsLoading(false);
    }
  };

  const publicKey = account?.publicKey ?? null;

  const state = {
    isLoading,
    publicKey,
    nftOfTheDay,
    loadedNFTs,
    connect,
    fetchNFTs,
    createNFT,
    account,
  };

  return <NFTContext.Provider value={state}>{children}</NFTContext.Provider>;
}

export const useNFT = (): NFTContextState => useContext(NFTContext);
```

#### 2. Main Screen

Our main screen will consist of three parts: The image of the day, our action
button, and the carousel of previous snapshots.

The image of the day is displayed on the top half of the app, the action button
right under it, and the carousel under that.

The action button follows the state of our `NFTProvider`: first `connect`, then
`fetchNFTs`, and finally `mintNFT`. Of these, we only need to do some extra work
for `mintNFT`.

The `mintNFT` function uses the Expo library to open up the camera with
`ImagePicker.launchCameraAsync`. When an image is taken, it's local path is
returned. The last thing we need to do is specify when the image was taken. Then
we'll make the name of the NFT the date in `MM.DD.YY` format and store the unix
timestamp as the description. Finally, we pass the image path, name and
description to our `createNFT` function from `NFTProvider` to mint the NFT.

```tsx
const mintNFT = async () => {
  try {
    if (!status?.granted) {
      await requestPermission();
    }
    const result = await ImagePicker.launchCameraAsync({
      mediaTypes: ImagePicker.MediaTypeOptions.Images,
      allowsEditing: true,
      aspect: [1, 1],
      quality: 1,
    });

    if (!result.canceled) {
      setCurrentImage({
        uri: result.assets[0].uri,
        date: todaysDate,
      });

      createNFT(
        formatDate(todaysDate),
        `${todaysDate.getTime()}`,
        result.assets[0],
      );
    }
  } catch (error) {
    console.log(error);
  }
};
```

The full code for `MainScreen.tsx` is as follows:

```tsx
import {
  View,
  Button,
  Image,
  StyleSheet,
  ScrollView,
  Text,
} from "react-native";
import React, { useEffect } from "react";
import { formatDate, useNFT } from "../components/NFTProvider";
import * as ImagePicker from "expo-image-picker";

const styles = StyleSheet.create({
  container: {
    flex: 1,
    backgroundColor: "#292524",
  },
  titleText: {
    color: "white",
  },
  topSection: {
    flex: 1,
    justifyContent: "center",
    alignItems: "center",
    textAlign: "center",
    paddingTop: 30,
  },
  imageOfDay: {
    width: "80%",
    height: "80%",
    resizeMode: "cover",
    margin: 10,
  },
  bottomSection: {
    flex: 1,
    justifyContent: "center",
    alignItems: "center",
  },
  carousel: {
    justifyContent: "center",
    alignItems: "center",
  },
  carouselText: {
    textAlign: "center",
    color: "white",
  },
  carouselImage: {
    width: 100,
    height: 100,
    margin: 5,
    resizeMode: "cover",
  },
});

export interface NFTSnapshot {
  uri: string;
  date: Date;
}

type NftMetaResponse = {
  name: string;
  description: string;
  image: string;
};
// Placeholder image URL or local source
const PLACEHOLDER: NFTSnapshot = {
  uri: "https://placehold.co/400x400/png",
  date: new Date(Date.now()),
};
const DEFAULT_IMAGES: NFTSnapshot[] = new Array(7).fill(PLACEHOLDER);

export function MainScreen() {
  const {
    fetchNFTs,
    connect,
    publicKey,
    isLoading,
    createNFT,
    loadedNFTs,
    nftOfTheDay,
  } = useNFT();
  const [currentImage, setCurrentImage] =
    React.useState<NFTSnapshot>(PLACEHOLDER);
  const [previousImages, setPreviousImages] =
    React.useState<NFTSnapshot[]>(DEFAULT_IMAGES);
  const todaysDate = new Date(Date.now());
  const [status, requestPermission] = ImagePicker.useCameraPermissions();

  const fetchMetadata = async (uri: string) => {
    try {
      const response = await fetch(uri);
      const metadata = await response.json();
      return metadata as NftMetaResponse;
    } catch (error) {
      console.error("Error fetching metadata:", error);
      return null;
    }
  };

  useEffect(() => {
    if (!loadedNFTs) return;

    const loadSnapshots = async () => {
      const loadedSnapshots = await Promise.all(
        loadedNFTs.map(async loadedNft => {
          if (!loadedNft.metadata.name) return null;
          if (!loadedNft.metadata.uri) return null;

          const metadata = await fetchMetadata(loadedNft.metadata.uri);

          if (!metadata) return null;

          const { image, description } = metadata;

          if (!image || !description) return null;

          const unixTime = Number(description);
          if (isNaN(unixTime)) return null;

          return {
            uri: image,
            date: new Date(unixTime),
          } as NFTSnapshot;
        }),
      );

      // Filter out null values
      const cleanedSnapshots = loadedSnapshots.filter(
        (snapshot): snapshot is NFTSnapshot => snapshot !== null,
      );

      // Sort by date
      cleanedSnapshots.sort((a, b) => b.date.getTime() - a.date.getTime());

      setPreviousImages(cleanedSnapshots);
    };

    loadSnapshots();
  }, [loadedNFTs]);

  useEffect(() => {
    if (!nftOfTheDay) return;

    const fetchNftOfTheDayMetadata = async () => {
      try {
        if (!nftOfTheDay.metadata.uri) {
          console.error("No metadata URI found for nftOfTheDay");
          return;
        }

        const response = await fetchMetadata(nftOfTheDay.metadata.uri);

        if (!response?.image) {
          console.error("No image found in nftOfTheDay metadata");
          return;
        }

        setCurrentImage({
          uri: response.image,
          date: todaysDate,
        });
      } catch (error) {
        console.error("Error fetching nftOfTheDay metadata:", error);
      }
    };

    fetchNftOfTheDayMetadata();
  }, [nftOfTheDay, todaysDate]);

  const mintNFT = async () => {
    try {
      if (!status?.granted) {
        await requestPermission();
      }
      const result = await ImagePicker.launchCameraAsync({
        mediaTypes: ImagePicker.MediaTypeOptions.Images,
        allowsEditing: true,
        aspect: [1, 1],
        quality: 1,
      });

      if (!result.canceled) {
        setCurrentImage({
          uri: result.assets[0].uri,
          date: todaysDate,
        });

        createNFT(
          formatDate(todaysDate),
          `${todaysDate.getTime()}`,
          result.assets[0],
        );
      }
    } catch (error) {
      console.log(error);
    }
  };

  const handleNFTButton = async () => {
    if (!publicKey) {
      connect();
    } else if (loadedNFTs === null) {
      fetchNFTs();
    } else if (!nftOfTheDay) {
      mintNFT();
    } else {
      alert("All done for the day!");
    }
  };

  const renderNFTButton = () => {
    let buttonText = "";
    if (!publicKey) buttonText = "Connect Wallet";
    else if (loadedNFTs === null) buttonText = "Fetch NFTs";
    else if (!nftOfTheDay) buttonText = "Create Snapshot";
    else buttonText = "All Done!";

    if (isLoading) buttonText = "Loading...";

    return <Button title={buttonText} onPress={handleNFTButton} />;
  };

  const renderPreviousSnapshot = (snapshot: NFTSnapshot, index: number) => {
    const date = snapshot.date;
    const formattedDate = formatDate(date);

    return (
      <View key={index}>
        <Image source={snapshot} style={styles.carouselImage} />
        <Text style={styles.carouselText}>{formattedDate}</Text>
      </View>
    );
  };

  return (
    <View style={styles.container}>
      {/* Top Half */}
      <View style={styles.topSection}>
        <Text style={styles.titleText}>Mint-A-Day</Text>
        <Image source={currentImage} style={styles.imageOfDay} />
        {renderNFTButton()}
      </View>

      {/* Bottom Half */}
      <View style={styles.bottomSection}>
        <ScrollView horizontal contentContainerStyle={styles.carousel}>
          {previousImages.map(renderPreviousSnapshot)}
        </ScrollView>
      </View>
    </View>
  );
}
```

#### 3. Test

Now it's time to create our first snapshot! First, open up your Devnet-enabled
wallet and make sure you have some SOL. Next, tap on `Connect Wallet` and
approve the app. Fetch all of the NFTs by tapping `Fetch NFTs`. Lastly, tap
`Create Snapshot` to upload and mint.

Congratulations! That was not an easy or quick lab. You're doing great if you've
made it this far. If you run into any issues, please go back through the lab
and/or reference the final solution code on the
[`main` branch in Github](https://github.com/Unboxed-Software/solana-advance-mobile).

## Challenge

Now it's your turn. Create your own Expo application from scratch. You're
welcome to choose your own, or you can select from the following ideas:

- Instead of a daily image snapshot, create an application that lets users write
  a journal entry for the day, then mint it as an NFT
- Create a basic NFT viewer app to see all your wonderful JPEGs
- Make a simplified clone of [Stepn](https://stepn.com/) using the pedometer
  from `expo-sensors`

<Callout type="success" title="Completed the lab?">
Push your code to GitHub and
[tell us what you thought of this lesson](https://form.typeform.com/to/IPH0UGz7#answers-lesson=19cf8d3a-89a0-465e-95da-908cf8f45409)!
</Callout><|MERGE_RESOLUTION|>--- conflicted
+++ resolved
@@ -209,15 +209,10 @@
   from [@solana/web3.js](https://github.com/solana-labs/solana-web3.js) – such
   as `Transaction` and `Uint8Array`.
 - `@solana/web3.js`: Solana Web Library for interacting with the Solana network
-<<<<<<< HEAD
   through the [JSON RPC API](https://docs.solana.com/api/http).
 - `expo-crypto`: Secure random number generator polyfill
   for `web3.js` underlying Crypto library on Expo.
-=======
   through the [JSON RPC API](/docs/rpc/http/index.mdx).
-- `react-native-get-random-values`: Secure random number generator polyfill
-  for `web3.js` underlying Crypto library on React Native.
->>>>>>> 2bf9e3b8
 - `buffer`: Buffer polyfill needed for `web3.js` on React Native.
 
 ```bash
