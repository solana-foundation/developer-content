---
title: Building Solana Mobile dApps with Expo
objectives:
  - Create Solana dApps with Expo
  - Use mobile-specific peripherals and capabilities
  - Integrate ecosystem libraries into your mobile dApps
description: "How to use Solana in your Expo apps."
---

## Summary

- Expo is an open-source collection of tools and libraries that wrap around
  React Native, much like Next.js is a framework built on top of React.
- Along with simplifying the build and deploy process, Expo offers packages that
  allow access to mobile device peripherals and capabilities.
- Many Solana ecosystem libraries don't natively support React Native, but you
  can often use them with the appropriate
  [polyfills](https://developer.mozilla.org/en-US/docs/Glossary/Polyfill).

## Lesson

So far in exploring Solana Mobile, we've used vanilla React Native to build very
simple mobile dApps. Just like many web developers opt to use frameworks built
on top of React, like Next.js, many React Native developers opt to use
frameworks and tooling that simplify the React Native development, testing, and
deployment process. The most common of these is
[React Native Expo](https://docs.expo.dev/tutorial/introduction/).

This lesson will explore two primary topics:

1. How to use React Native Expo to streamline React Native development
2. How to integrate JS/TS libraries from the Solana ecosystem that don't
   explicitly support React Native (e.g. Metaplex)

These topics are best explored in a hands-on manner, so the majority of this
lesson will be spent in the lab.

### React Native Expo

Expo is an open-source platform for making universal native apps for Android,
iOS, and the web that wraps around React Native, much like Next.js is a
framework built on top of React.

Expo consists of three main parts:

1. Expo CLI
2. The Expo Go App
3. A suite of libraries that grant access to various mobile device capabilities.

The Expo CLI is a powerful tool for building and debugging that simplifies the
development process. Chances are, you'll only have to interact with it when
you're building or starting a development server. It just works.

The [Expo Go App](https://expo.dev/client) is a really cool piece of tech that
allows _most_ apps to be developed without using an emulator or physical device.
You download the app, you scan the QR from the build output and then you have a
working dev environment right on your phone. However, this doesn't work with the
Solana Mobile SDK. Coming from the
[Solana Expo setup article](https://docs.solanamobile.com/react-native/expo):

> The traditional Expo Go development flow is only limited to certain
> hand-picked modules and does not support further customized native code, which
> Solana Mobile SDKs need. Instead, we'll need to use a custom development build
> which makes Solana Mobile React Native libraries (i.e Mobile Wallet Adapter)
> fully compatible with Expo.

Lastly, and most importantly, Expo does an amazing job providing
[comprehensive libraries](https://docs.expo.dev/versions/latest/) that give you
access to the device's onboard peripherals, such as camera, battery, and
speakers. The libraries are intuitive and the documentation is phenomenal.

#### How to create an Expo app

To get started with Expo, you first need the prerequisite setup described in the
[Introduction to Solana Mobile lesson](/content/courses/mobile/intro-to-solana-mobile).
After that, you'll want to sign up for an
[Expo Application Services (EAS) account](https://expo.dev/eas).

Once you have an EAS account, you can install the EAS CLI and log in:

```bash
npm install -g eas-cli
eas login
```

Finally, you can scaffold a new Expo app using the `create-expo-app` command:

```bash
npx create-expo-app
```

#### How to build and run an Expo app

For some apps, Expo makes building really easy with the Expo Go App. The Expo Go
App builds the project on a remote server and deploys to whatever emulator or
device you specify.

Unfortunately, that won't work with Solana Mobile applications. Instead, you'll
need to build locally. To do that, you need an additional configuration file,
`eas.json`, specifying that the project distribution is "internal." You'll need
the following inside this file:

```json
{
  "cli": {
    "version": ">= 3.12.0"
  },
  "build": {
    "development": {
      "developmentClient": true,
      "distribution": "internal"
    },
    "preview": {
      "distribution": "internal"
    },
    "production": {}
  },
  "submit": {
    "production": {}
  }
}
```

With the EAS configuration file in place, you can build your project using the
`eas build`. This submits a job to the EAS Build service, where your APK is
built using Expo's cloud infrastructure. If you want to build locally, you can
add the `--local` flag. For example, the following command builds the project
locally with a development profile specifically for Android:

```bash
eas build --profile development --platform android --message "Developing on Android!" --local
```

You then need to install the output APK to your device or emulator. If you're
using an emulator, this is as simple as dragging the APK file onto the emulator
window. If you're using a physical device, you'll have to use Android Debug
Bridge (ADB):

```bash
adb install your-apk-file.apk
```

The installed APK is a scaffold app from Expo that facilitates a number of
things, including running your app. To load your application inside of it, you
need to start the development server:

```bash
npx expo start --dev-client --android
```

#### How to add Expo SDK packages to your app

The Expo SDK contains packages to simplify all kinds of things related to React
Native development, from UI elements to using device peripherals. You can see
all of the packages on the
[Expo SDK docs](https://docs.expo.dev/versions/latest/).

As an example, you would add
[pedometer functionality](https://docs.expo.dev/versions/latest/sdk/pedometer/)
to your app by installing the `expo-sensors` package:

```bash
npx expo install expo-sensors
```

Then you can import it in your code as you would normally expect when using
JS/TS.

```tsx
import { Pedometer } from "expo-sensors";
```

Depending on the package, there may be additional setup required. For example,
if you're using the `expo-camera` package, you not only need to install the
package but also configure the appropriate permissions in your `app.json` or
`AndroidManifest.xml` file for Android and request runtime permissions for
accessing the camera. Be sure to read the
[Expo docs](https://docs.expo.dev/versions/latest/) when working with a new
package.

### Integrate ecosystem libraries into your Expo app

Not all React and Node libraries work with React Native out of the box. You
either need to find libraries that are specifically created to work with React
Native or create a workaround yourself.

When working with Solana specifically, the vast majority of ecosystem libraries
do not support React Native out of the box. Fortunately, to get them to play
well in a React Native environment, all we have to do is configure Expo with the
correct [polyfills](https://developer.mozilla.org/en-US/docs/Glossary/Polyfill).

Polyfills are replacement core libraries for environments that are not running
Node.js. Expo does not run Node.js. Unfortunately, it can be tough to know which
polyfills you need for any given application. Unless you know ahead of time,
debugging polyfills means looking at the compiler errors and searching stack
overflow. If it doesn't build, it's normally a polyfill problem.

Fortunately, we've compiled a list of polyfills you'll need for not only some of
the standard Solana libraries but also for Metaplex.

#### Solana Polyfills

For a Solana + Expo app, you'll need the following:

- `@solana-mobile/mobile-wallet-adapter-protocol`: A React Native/Javascript API
  enabling interaction with MWA-compatible wallets.
- `@solana-mobile/mobile-wallet-adapter-protocol-web3js`: A convenience wrapper
  to use common primitives
  from [@solana/web3.js](https://github.com/solana-labs/solana-web3.js) – such
  as `Transaction` and `Uint8Array`.
- `@solana/web3.js`: Solana Web Library for interacting with the Solana network
<<<<<<< HEAD
  through the [JSON RPC API](https://docs.solana.com/api/http).
- `expo-crypto` is a secure random number generator polyfill used in React
  Native for web3.js's underlying Crypto library. This feature is supported only
  in Expo SDK version 49+ and requires Expo Router. Make sure your setup is
  updated to meet these requirements.
=======
  through the [JSON RPC API](/docs/rpc/http/index.mdx).
- `react-native-get-random-values`: Secure random number generator polyfill
  for `web3.js` underlying Crypto library on React Native.
>>>>>>> 9a00b09b
- `buffer`: Buffer polyfill needed for `web3.js` on React Native.

#### Metaplex Polyfills

If you want to use the Metaplex SDK, you'll need to add the Metaplex library
plus a few additional polyfills:

- `@metaplex-foundation/umi` `@metaplex-foundation/umi-bundle-defaults`
  `@metaplex-foundation/mpl-core` - Metaplex Library
- Several more polyfills
  - `assert`
  - `crypto-browserify`
  - `readable-stream`
  - `zlib`
  - `react-native-url-polyfill` All of the libraries that the above polyfills
    are meant to replace are utilized by the Metaplex libraries in the
    background. It's unlikely you'll be importing any of them into your code
    directly. Because of this, you'll need to register the polyfills using a
    `metro.config.js` file. This will ensure that Metaplex uses the polyfills
    instead of the usual Node.js libraries that aren't supported in React
    Native. Below is an example `metro.config.js` file:

```js
// Learn more https://docs.expo.io/guides/customizing-metro
const { getDefaultConfig } = require("expo/metro-config");

/** @type {import('expo/metro-config').MetroConfig} */
const config = getDefaultConfig(__dirname);

// Add polyfill resolvers
config.resolver.extraNodeModules.crypto = require.resolve("expo-crypto");

module.exports = config;
```

### Putting it all together

As with most new tools or frameworks, initial setup can be challenging. The good
news is that once you have the application compiling and running, there are very
few differences in the code you write for a web vs mobile app, and there are
virtually no differences when comparing the code you write for a React Native vs
Expo app.

## Lab

Let's practice this together by building the Mint-A-Day app, where users will
able to mint a single NFT snapshot of their lives daily, creating a permanent
diary of sorts.

To mint the NFTs we'll be using Metaplex's Umi libraries along with
[Pinata Cloud](https://pinata.cloud/) to store images and metadata. We are using
Pinata in this tutorial, but
[there are many good solutions for store images for long-term storage](https://solana.com/developers/guides/getstarted/how-to-create-a-token#create-and-upload-image-and-offchain-metadata).
All of our onchain work will be on Devnet.

The first half of this lab is cobbling together the needed components to make
Expo, Solana, and Metaplex all work together. We'll do this modularly so you'll
know what aspects of the boilerplate align with which section.

### 1. Scaffold, build, and run a local Expo app

This first section will get a typescript Expo app running on an emulator. If you
already have a React Native dev environment, skip step 0.

#### 0. Set up React Native dev environment

You'll need React Native installed on your machine as well as a running emulator
or physical device.
[You can accomplish this all with the React Native quickstart](https://reactnative.dev/docs/environment-setup?guide=native).
There are also more details about this setup in the
[Introduction to Solana Mobile lesson](/content/courses/mobile/intro-to-solana-mobile.md#0-prerequisites)

<Callout type="note">Even though we are using Expo, you'll need to follow the
React Native CLI guide for initial setup.</Callout>

<Callout type="note">If you are running an emulator, it is highly recommend to
use a newer phone version to emulate along with providing several GB of RAM for
it to run. We use 5GB of ram on our side.</Callout>

#### 1. Sign up for Expo EAS CLI

To simplify the Expo process, you'll want an Expo Application Services (EAS)
account. This will help you build and run the application.

First sign up for an [EAS account](https://expo.dev/eas).

Then, install the EAS CLI and log in:

```bash
npm install -g eas-cli
eas login
```

#### 2. Create the app scaffold

Let's create our app with the following:

```bash
npx create-expo-app --template blank-typescript solana-expo
cd solana-expo
npx expo install expo-dev-client # This installs a library that enables the creation of custom development builds, providing useful tools for debugging and testing. While optional, it is recommended for a smoother development experience.
```

This uses `create-expo-app` to generate a new scaffold for us based on the
`blank-typescript` template. A Blank template with TypeScript enabled.

#### 3. Local build config

Expo defaults to building on a remote server but we need to build locally for
Solana Mobile to work correctly. We'll need to add an new config file that lets
the compiler know what we're doing. Create a file called `eas.json` in the root
of your directory.

```bash
touch eas.json
```

Copy and paste the following into the newly created `eas.json`:

```json
{
  "cli": {
    "version": ">= 3.12.0"
  },
  "build": {
    "development": {
      "developmentClient": true,
      "distribution": "internal"
    },
    "preview": {
      "distribution": "internal"
    },
    "production": {}
  },
  "submit": {
    "production": {}
  }
}
```

#### 4. Build and emulate

Now let's build the project locally. You will choose `y` for every answer. This
will take a while to complete.

```bash
npx eas build --profile development --platform android --local
```

When the command is done, you will get an output file at the root of your
directory. This file will have a naming format of `build-XXXXXXXXXXX.apk`.
Locate this file in your file explorer and **_drag it_** into your emulator. The
emulator should show a message that it is installing the new APK. When it
finishes installing, you should see the APK as an app icon in the emulator.

The app that was installed is just a scaffold app from Expo. The last thing
you'll need to do is run the following command to run the development server:

```bash
npx expo start --dev-client --android
```

This should open and run the app in your Android emulator.

**_NOTE_** Every time you add in new dependencies, you'll have to build and
re-install the app. Anything visual or logic-based should be captured by the
hot-reloader.

### 2. Configure your Expo app to work with Solana

Now that we have an Expo app up and running, we need to add our Solana
dependencies, including installing a wallet we can use in the emulator. If you
already have a Devnet-enabled wallet installed you can skip step 0.

#### 0. Install a Devnet-enabled Solana wallet

You'll need a wallet that supports Devnet to test with. In
[our Mobile Wallet Adapter lesson](/content/courses/mobile/mwa-deep-dive) we
created one of these. Let's install it from the repo in a different directory
from our app:

```bash
cd ..
git clone https://github.com/solana-developers/react-native-fake-solana-wallet
cd react-native-fake-solana-wallet
yarn
```

The wallet should be installed on your emulator or device. Make sure to open the
newly installed wallet and airdrop yourself some SOL.

Make sure to return to the wallet directory as we'll be working there the rest
of the lab.

```bash
cd ..
cd solana-expo
```

#### 1. Install Solana dependencies

We will install some basic Solana dependencies that are likely to be needed by
all Solana mobile apps. This will include some polyfills that allow otherwise
incompatible packages to work with React native:

```bash
yarn add \
  @solana/web3.js \
  @solana-mobile/mobile-wallet-adapter-protocol-web3js \
  @solana-mobile/mobile-wallet-adapter-protocol \
  expo-crypto \
  buffer
```

#### 3. Add Solana boilerplate providers

Next, let's add some Solana boilerplate that can springboard you into most
Solana-based apps.

Create two new folders: `components` and `screens`.

We are going to use some boilerplate code from the
[first Mobile lesson](/content/courses/mobile/basic-solana-mobile). We will be
copying over `components/AuthorizationProvider.tsx` and
`components/ConnectionProvider.tsx`. These files provide us with a `Connection`
object as well as some helper functions that authorize our dapp.

Create file `components/AuthorizationProvider.tsx` and copy the contents
[of our existing Auth Provider from Github](https://raw.githubusercontent.com/solana-developers/mobile-apps-with-expo/main/components/AuthorizationProvider.tsx)
into the new file.

Secondly, create file `components/ConnectionProvider.tsx` and copy the contents
[of our existing Connection Provider from Github](https://raw.githubusercontent.com/solana-developers/mobile-apps-with-expo/main/components/ConnectionProvider.tsx)
into the new file.

Now let's create a boilerplate for our main screen in `screens/MainScreen.tsx`:

```tsx
import { View, Text } from "react-native";
import React from "react";

export function MainScreen() {
  return (
    <View>
      <Text>Solana Expo App</Text>
    </View>
  );
}
```

Next, create file called `polyfills.ts` for react-native to work with all solana
dependencies

```typescript
import { getRandomValues as expoCryptoGetRandomValues } from "expo-crypto";
import { Buffer } from "buffer";

// Set global Buffer
global.Buffer = Buffer;

// Define Crypto class with getRandomValues method
class Crypto {
  getRandomValues = expoCryptoGetRandomValues;
}

// Check if crypto is already defined in the global scope
const hasInbuiltWebCrypto = typeof window.crypto !== "undefined";

// Use existing crypto if available, otherwise create a new Crypto instance
const webCrypto = hasInbuiltWebCrypto ? window.crypto : new Crypto();

// Polyfill crypto object if it's not already defined
if (!hasInbuiltWebCrypto) {
  Object.defineProperty(window, "crypto", {
    configurable: true,
    enumerable: true,
    get: () => webCrypto,
  });
}
```

Finally, let's change `App.tsx` to wrap our application in the two providers we
just created:

```tsx
import { ConnectionProvider } from "./components/ConnectionProvider";
import { AuthorizationProvider } from "./components/AuthorizationProvider";
import { clusterApiUrl } from "@solana/web3.js";
import { MainScreen } from "./screens/MainScreen";
import "./polyfills";

export default function App() {
  const cluster = "devnet";
  const endpoint = clusterApiUrl(cluster);

  return (
    <ConnectionProvider
      endpoint={endpoint}
      cluster={cluster}
      config={{ commitment: "processed" }}
    >
      <AuthorizationProvider cluster={cluster}>
        <MainScreen />
      </AuthorizationProvider>
    </ConnectionProvider>
  );
}
```

Notice we've added the polyfills file `polyfills.ts`. These are necessary for
the Solana dependencies to run correctly.

#### 4. Build and run Solana boilerplate

Add the following convenient run scripts to your `package.json` file.

```json
  "scripts": {
    "start": "expo start --dev-client",
    "android": "expo start --android",
    "ios": "expo start --ios",
    "web": "expo start --web",
    "build": "npx eas build --profile development --platform android",
    "build:local": "npx eas build --profile development --platform android --local",
    "test": "echo \"No tests specified\" && exit 0",
    "clean": "rm -rf node_modules && yarn"
  }
```

Let's make sure everything is working and compiling correctly. In Expo, anytime
you change the dependencies, you'll need to rebuild and re-install the app.

**_Optional:_** To avoid possible build version conflicts, you may want to
_uninstall_ the previous version before you drag and drop the new one in.

Build locally:

```bash
yarn run build:local
```

Install: **_Drag_** the resulting build file into your emulator.

Run:

```bash
yarn run android
```

Everything should compile and you should have a boilerplate Solana Expo app.

### 3. Configure your Expo app to work with Metaplex

Metaplex is your one-stop-shop for all of your NFT API needs. However, it
requires a little more setup. The good news is if you ever want to fetch, mint
or edit NFTs in your future apps, you'll have another boilerplate to here that
you can reference.

#### 1. Install Metaplex dependencies

[Metaplex programs and tools](https://developers.metaplex.com/programs-and-tools)
abstracts away a lot of the minutia of working with NFTs, however it was written
largely for Node.js, so we'll need several more polyfills to make it work:

```bash
yarn add assert \
  util \
  crypto-browserify \
  stream-browserify \
  readable-stream \
  browserify-zlib \
  path-browserify \
  react-native-url-polyfill \
  @metaplex-foundation/umi \
  @metaplex-foundation/umi-bundle-defaults \
  @metaplex-foundation/umi-signer-wallet-adapters \
  @metaplex-foundation/umi-web3js-adapters \
  @metaplex-foundation/mpl-token-metadata \
  @metaplex-foundation/mpl-candy-machine
```

#### 2. Polyfill config

We won't be importing any of the above polyfills in our code directly, so we
need to add them to a `metro.config.js` file to ensure that Metaplex uses them:

```bash
touch metro.config.js
```

Copy and paste the following into `metro.config.js`:

```javascript
// Learn more https://docs.expo.io/guides/customizing-metro
const { getDefaultConfig } = require("expo/metro-config");

/** @type {import('expo/metro-config').MetroConfig} */
const config = getDefaultConfig(__dirname);

// Add polyfill resolvers
config.resolver.extraNodeModules.crypto = require.resolve("expo-crypto");

module.exports = config;
```

#### 3. Metaplex provider

We'll be creating NFTs using
[Metaplex's MPL Token Metadata library](https://developers.metaplex.com/token-metadata),
leveraging the `Umi` object, a tool commonly used in many Metaplex applications.
This combination will give us access to key functions like `fetch` and `create`
that are essential for NFT creation. To set this up, we will create a new file,
`/components/UmiProvider.tsx`, where we'll connect our mobile wallet adapter to
the `Umi` object. This allows us to execute privileged actions, such as
interacting with token metadata, on our behalf.

```tsx
import { createContext, ReactNode, useContext } from "react";
import type { Umi } from "@metaplex-foundation/umi";
import {
  createNoopSigner,
  publicKey,
  signerIdentity,
} from "@metaplex-foundation/umi";
import { createUmi } from "@metaplex-foundation/umi-bundle-defaults";
import { walletAdapterIdentity } from "@metaplex-foundation/umi-signer-wallet-adapters";
import { mplTokenMetadata } from "@metaplex-foundation/mpl-token-metadata";
import { mplCandyMachine } from "@metaplex-foundation/mpl-candy-machine";
import { useAuthorization } from "./AuthorizationProvider";

type UmiContext = {
  umi: Umi | null;
};

const DEFAULT_CONTEXT: UmiContext = {
  umi: null,
};

export const UmiContext = createContext<UmiContext>(DEFAULT_CONTEXT);

export const UmiProvider = ({
  endpoint,
  children,
}: {
  endpoint: string;
  children: ReactNode;
}) => {
  const { selectedAccount } = useAuthorization();
  const umi = createUmi(endpoint)
    .use(mplTokenMetadata())
    .use(mplCandyMachine());
  if (selectedAccount === null) {
    const noopSigner = createNoopSigner(
      publicKey("11111111111111111111111111111111"),
    );
    umi.use(signerIdentity(noopSigner));
  } else {
    umi.use(walletAdapterIdentity(selectedAccount));
  }

  return <UmiContext.Provider value={{ umi }}>{children}</UmiContext.Provider>;
};

export function useUmi(): Umi {
  const umi = useContext(UmiContext).umi;
  if (!umi) {
    throw new Error(
      "Umi context was not initialized. " +
        "Did you forget to wrap your app with <UmiProvider />?",
    );
  }
  return umi;
}
```

#### 4. NFT Provider

We're also making a higher-level NFT provider that helps with NFT state
management. It combines all three of our previous providers:
`ConnectionProvider`, `AuthorizationProvider`, and `UmiProvider` to allow us to
create our `Umi` object. We will fill this out at a later step; for now, it
makes for a good boilerplate.

Let's create the new file `components/NFTProvider.tsx`:

```tsx
import "react-native-url-polyfill/auto";
import { useConnection } from "./ConnectionProvider";
import { Account, useAuthorization } from "./AuthorizationProvider";
import React, { ReactNode, createContext, useContext, useState } from "react";
import { useUmi } from "./UmiProvider";
import { Umi } from "@metaplex-foundation/umi";

export interface NFTProviderProps {
  children: ReactNode;
}

export interface NFTContextState {
  umi: Umi | null;
}

const DEFAULT_NFT_CONTEXT_STATE: NFTContextState = {
  umi: null,
};

const NFTContext = createContext<NFTContextState>(DEFAULT_NFT_CONTEXT_STATE);

export function NFTProvider(props: NFTProviderProps) {
  const { children } = props;

  const { connection } = useConnection();
  const { authorizeSession } = useAuthorization();
  const [account, setAccount] = useState<Account | null>(null);
  const { umi } = useUmi(connection, account, authorizeSession);

  const state: NFTContextState = {
    umi,
  };

  return <NFTContext.Provider value={state}>{children}</NFTContext.Provider>;
}

export const useNFT = (): NFTContextState => useContext(NFTContext);
```

Notice we've added yet another polyfill to the top
`import "react-native-url-polyfill/auto";`

#### 5. Wrap provider

Now, let's wrap our new `NFTProvider` around `MainScreen` in `App.tsx`:

```tsx
import "./polyfills";
import { ConnectionProvider } from "./components/ConnectionProvider";
import { AuthorizationProvider } from "./components/AuthorizationProvider";
import { clusterApiUrl } from "@solana/web3.js";
import { MainScreen } from "./screens/MainScreen";
import { NFTProvider } from "./components/NFTProvider";

export default function App() {
  const cluster = "devnet";
  const endpoint = clusterApiUrl(cluster);

  return (
    <ConnectionProvider
      endpoint={endpoint}
      cluster={cluster}
      config={{ commitment: "processed" }}
    >
      <AuthorizationProvider cluster={cluster}>
            <MainScreen />
        </NFTProvider>
      </AuthorizationProvider>
    </ConnectionProvider>
  );
}
```

#### 6. Build and run

Lastly, let's build and re-install the app to make sure things are still
working.

Build:

```bash
npx eas build --profile development --platform android --local
```

Install:

**_Drag_** the resulting build file into your emulator.

Run:

```bash
npx expo start --dev-client --android
```

### 4. Configure your Expo app to take and upload photos

Everything we've done to this point is effectively boilerplate. We need to add
the functionality we intend for our Mint-A-Day app to have. Mint-A-day is a
daily snapshot app. It allows users take a snapshot of their life daily in the
form of minting an NFT.

The app will need access to the device's camera and a place to remotely store
the captured images. Fortunately, Expo SDK can provide access to the camera and
[Pinata Cloud](https://pinata.cloud/) can store your NFT files safely.

#### 1. Camera setup

Let's start by setting up the Expo-specific dependency we'll be using:
`expo-image-picker`. This lets us use the device's camera to take pictures that
we'll subsequently turn into NFTs. We're specifically using the image picker
rather than the camera since emulators don't have cameras. This package will
simulate a camera for us in the emulator. Install it with the following command:

```bash
npx expo install expo-image-picker
```

In addition to installation, the `expo-image-picker` package needs to be added
as a plugin in `app.json`:

```json
  "expo": {
    // ....
    "plugins": [
      [
        "expo-image-picker",
        {
          "photosPermission": "Allows you to use images to create solana NFTs"
        }
      ]
    ],
    // ....
  }
```

This dependency makes it incredibly easy to use the camera. To allow the user to
take a picture and return the image, simply call the following:

```tsx
// Launch the camera to take a picture using ImagePicker
const result = await ImagePicker.launchCameraAsync({
  // Restrict media types to images only (no videos)
  mediaTypes: ImagePicker.MediaTypeOptions.Images,

  // Allow the user to edit/crop the image after taking it
  allowsEditing: true,

  // Specify the aspect ratio of the cropping frame (1:1 for a square)
  aspect: [1, 1],

  // Set the image quality to maximum (1.0 = highest quality, 0.0 = lowest)
  quality: 1,
});

// 'result' will contain information about the captured image
// If the user cancels, result.cancelled will be true, otherwise it will contain the image URI
```

No need to add this anywhere yet - we'll get to it in a few steps.

#### 2. Pinata Cloud setup

The last thing we need to do is set up our access to
[Pinata Cloud](https://pinata.cloud/). We'll need to get an API key and add it
as an environment variable, then we need to add one last dependency to convert
our images into a file type we can upload.

We'll be using Pinata Cloud to host our NFTs with IPFS since they do this for a
very cheap price. Remember to keep this API key private.

Best practices suggest keeping API keys in a `.env` file with `.env` added to
your `.gitignore`. It's also a good idea to create a `.env.example` file that
can be committed to your repo and shows what environment variables are needed
for the project.

Create both files, in the root of your directory and add `.env` to your
`.gitignore` file.

Next, add your API key to the `.env` file with the variable name
`EXPO_PUBLIC_NFT_PINATA_JWT`. This allows you to securely access your API key in
the application using `process.env.EXPO_PUBLIC_NFT_PINATA_JWT`, unlike
traditional `import "dotenv/config"` which may require additional polyfills when
working with Expo. For more information on securely storing secrets, refer to
the
[Expo documentation on environment variables](https://docs.expo.dev/build-reference/variables/#importing-secrets-from-a-dotenv-file)

#### 3. Final build

Build and reinstall if you want to make sure it's all working. This is the last
time we'll have to do this for this lab. Everything else should be hot-loadable.

Build:

```bash
npx eas build --profile development --platform android --local
```

Install:

**_Drag_** the resulting build file into your emulator.

Run:

```bash
npx expo start --dev-client --android
```

### 5. Add functionality to complete your Expo app

We're through the setup! Let's create the actual functionality for our
Mint-A-Day app. Fortunately, there are only two files we have to focus on now:

- `NFTProvider.tsx` will largely manage our app state and NFT data.
- `MainScreen.tsx` will capture input and show our NFTs

The app itself is relatively straightforward. The general flow is:

1. The user connects (authorizes) using the `transact` function and by calling
   `authorizeSession` inside the callback
2. Our code then uses the `Umi` object to fetch all of the NFTs created by the
   user
3. If an NFT has not been created for the current day, allow the user to take a
   picture, upload it, and mint it as an NFT

#### 1. NFT Provider

`NFTProvider.tsx` will control the state with our custom `NFTProviderContext`.
This should have the following fields:

- `umi: Umi | null` - Holds the metaplex object that we use to call `fetch` and
  `create`
- `publicKey: PublicKey | null` - The NFT creator's public key
- `isLoading: boolean` - Manages loading state
- `loadedNFTs: (DigitalAsset)[] | null` - An array of the user's snapshot NFTs
- `nftOfTheDay: (DigitalAsset) | null` - A reference to the NFT created today
- `connect: () => void` - A function for connecting to the Devnet-enabled wallet
- `fetchNFTs: () => void` - A function that fetches the user's snapshot NFTs
- `createNFT: (name: string, description: string, fileUri: string) => void` - A
  function that creates a new snapshot NFT

The `DigitalAsset` type comes from `@metaplex-foundation/mpl-token-metadata`
that have metadata, off-chain metadata, collection data, plugins (including
Attributes), and more.

```tsx
export interface NFTContextState {
  metaplex: Metaplex | null; // Holds the metaplex object that we use to call `fetch` and `create` on.
  publicKey: PublicKey | null; // The public key of the authorized wallet
  isLoading: boolean; // Loading state
  loadedNFTs: DigitalAsset[] | null; // Array of loaded NFTs that contain metadata
  nftOfTheDay: DigitalAsset | null; // The NFT snapshot created on the current day
  connect: () => void; // Connects (and authorizes) us to the Devnet-enabled wallet
  fetchNFTs: () => void; // Fetches the NFTs using the `metaplex` object
  createNFT: (name: string, description: string, fileUri: string) => void; // Creates the NFT
}
```

The state flow here is: `connect`, `fetchNFTs`, and then `createNFT`. We'll walk
through the code for each of them and then show you the entire file at the end:

1. `connect` - This function will connect and authorize the app, and then store
   the resulting `publicKey` into the state.

   ```tsx
   const connect = () => {
     if (isLoading) return;

     setIsLoading(true);
     transact(async wallet => {
       const auth = await authorizeSession(wallet);
       setAccount(auth);
     }).finally(() => {
       setIsLoading(false);
     });
   };
   ```

2. `fetchNFTs` - This function will fetch the NFTs using
   `fetchAllDigitalAssetByCreator`:

```tsx
const fetchNFTs = useCallback(async () => {
  if (!umi || !account || isLoading) return;
  setIsLoading(true);
  try {
    const creatorPublicKey = fromWeb3JsPublicKey(account.publicKey);
    const nfts = await fetchAllDigitalAssetByCreator(umi, creatorPublicKey);
    setLoadedNFTs(nfts);
  } catch (error) {
    console.error("Failed to fetch NFTs:", error);
  } finally {
    setIsLoading(false);
  }
}, [umi, account, isLoading]);
```

3. `createNFT` - This function will upload a file to Pinata Cloud, and then use
   `createNft` function from to create and mint an NFT to your wallet. This
   comes in three parts, uploading the image, uploading the metadata and then
   minting the NFT. To upload to Pinata Cloud, you can use their
   [HTTP API endpoint](https://docs.pinata.cloud/api-reference/endpoint/upload-a-file),
   allowing interaction with their API for file uploads.

   We'll create two helper functions for uploading the image and metadata
   separately, then tie them together into a single `createNFT` function:

```tsx
const ipfsPrefix = `https://${process.env.EXPO_PUBLIC_NFT_PINATA_GATEWAY_URL}/ipfs/`;
async function uploadImageFromURI(fileUri: string) {
  try {
    const form = new FormData();
    const randomFileName = `image_${Date.now()}_${Math.floor(Math.random() * 10000)}.jpg`;

    form.append("file", {
      uri: Platform.OS === "android" ? fileUri : fileUri.replace("file://", ""),
      type: "image/jpeg", // Adjust the type as necessary
      name: randomFileName, // Adjust the name as necessary
    });

    const options = {
      method: "POST",
      headers: {
        Authorization: `Bearer ${process.env.EXPO_PUBLIC_NFT_PINATA_JWT}`,
        "Content-Type": "multipart/form-data",
      },
      body: form,
    };

    const response = await fetch(
      "https://api.pinata.cloud/pinning/pinFileToIPFS",
      options,
    );
    const responseJson = await response.json();
    return responseJson;
  } catch (error) {
    console.error("Upload failed:", error);
  } finally {
    console.log("Upload process completed.");
  }
}

async function uploadMetadataJson(
  name: string,
  description: string,
  imageCID: string,
) {
  const randomFileName = `metadata_${Date.now()}_${Math.floor(Math.random() * 10000)}.json`;
  const data = JSON.stringify({
    pinataContent: {
      name,
      description,
      imageCID,
    },
    pinataMetadata: {
      name: randomFileName,
    },
  });
  const res = await fetch("https://api.pinata.cloud/pinning/pinJSONToIPFS", {
    method: "POST",
    headers: {
      "Content-Type": "application/x-www-form-urlencoded",
      Accept: "application/json",
      Authorization: `Bearer ${process.env.EXPO_PUBLIC_NFT_PINATA_JWT}`,
    },
    body: data,
  });
  const resData = await res.json();

  return resData;
}

const uploadImage = useCallback(async (fileUri: string): Promise<string> => {
  const upload = await uploadImageFromURI(fileUri);
  return upload.IpfsHash;
}, []);

const uploadMetadata = useCallback(
  async (
    name: string,
    description: string,
    imageCID: string,
  ): Promise<string> => {
    const uploadRes = await uploadMetadataJson(name, description, imageCID);
    return uploadRes.IpfsHash;
  },
  [],
);
```

Minting the NFT after the image and metadata have been uploaded is as simple as
calling `createNft` from `@metaplex-foundation/mpl-token-metadata`. Below shows
the `createNFT` function tying everything together:

```tsx
const createNFT = useCallback(
  async (name: string, description: string, fileUri: string) => {
    if (!umi || !account || isLoading) return;
    setIsLoading(true);
    try {
      console.log(`Creating NFT...`);
      const imageCID = await uploadImage(fileUri);
      const metadataCID = await uploadMetadata(name, description, imageCID);
      const mint = generateSigner(umi);
      const transaction = createNft(umi, {
        mint,
        name,
        uri: ipfsPrefix + metadataCID,
        sellerFeeBasisPoints: percentAmount(0),
      });
      await transaction.sendAndConfirm(umi);
      const createdNft = await fetchDigitalAsset(umi, mint.publicKey);
      setNftOfTheDay(createdNft);
    } catch (error) {
      console.error("Failed to create NFT:", error);
    } finally {
      setIsLoading(false);
    }
  },
  [umi, account, isLoading, uploadImage, uploadMetadata],
);
```

We'll put all of the above into the `NFTProvider.tsx` file. All together, this
looks as follows:

```tsx
import "react-native-url-polyfill/auto";
import {
  DigitalAsset,
  createNft,
  fetchAllDigitalAssetByCreator,
  fetchDigitalAsset,
} from "@metaplex-foundation/mpl-token-metadata";
import {
  PublicKey,
  Umi,
  generateSigner,
  percentAmount,
} from "@metaplex-foundation/umi";
import { fromWeb3JsPublicKey } from "@metaplex-foundation/umi-web3js-adapters";
import { clusterApiUrl, PublicKey as solanaPublicKey } from "@solana/web3.js";
import React, {
  ReactNode,
  createContext,
  useCallback,
  useContext,
  useEffect,
  useMemo,
  useState,
} from "react";
import { useUmi } from "./UmiProvider";
import { useMobileWallet } from "../utils/useMobileWallet";
import { Account, useAuthorization } from "./AuthorizationProvider";
import { Platform } from "react-native";

export interface NFTProviderProps {
  children: ReactNode;
}

export interface NFTContextState {
  umi: Umi | null; // Holds the Umi object that we use to call `fetch` and `create` on.
  publicKey: PublicKey | null; // The public key of the authorized wallet
  isLoading: boolean; // Loading state
  loadedNFTs: DigitalAsset[] | null; // Array of loaded NFTs that contain metadata
  nftOfTheDay: DigitalAsset | null; // The NFT snapshot created on the current day
  connect: () => void; // Connects (and authorizes) us to the Devnet-enabled wallet
  fetchNFTs: () => void; // Fetches the NFTs using the `metaplex` object
  createNFT: (name: string, description: string, fileUri: string) => void; // Creates the NFT
}

export function formatDate(date: Date) {
  return `${date.getDate()}.${date.getMonth()}.${date.getFullYear()}`;
}

const NFTContext = createContext<NFTContextState | null>(null);

export function NFTProvider(props: NFTProviderProps) {
  const ipfsPrefix = `https://${process.env.EXPO_PUBLIC_NFT_PINATA_GATEWAY_URL}/ipfs/`;
  const [account, setAccount] = useState<Account | null>(null);
  const [nftOfTheDay, setNftOfTheDay] = useState<DigitalAsset | null>(null);
  const [loadedNFTs, setLoadedNFTs] = useState<DigitalAsset[] | null>(null);
  const [isLoading, setIsLoading] = useState<boolean>(false);
  const umi = useUmi();
  const { children } = props;
  const connect = () => {
    if (isLoading) return;

    setIsLoading(true);
    transact(async wallet => {
      const auth = await authorizeSession(wallet);
      setAccount(auth);
    }).finally(() => {
      setIsLoading(false);
    });
  };
  async function uploadImageFromURI(fileUri: string) {
    try {
      const form = new FormData();
      const randomFileName = `image_${Date.now()}_${Math.floor(Math.random() * 10000)}.jpg`;

      // @ts-ignore
      form.append("file", {
        uri:
          Platform.OS === "android" ? fileUri : fileUri.replace("file://", ""),
        type: "image/jpeg", // Adjust the type as necessary
        name: randomFileName, // Adjust the name as necessary
      });

      const options = {
        method: "POST",
        headers: {
          Authorization: `Bearer ${process.env.EXPO_PUBLIC_NFT_PINATA_JWT}`,
          "Content-Type": "multipart/form-data",
        },
        body: form,
      };

      const response = await fetch(
        "https://api.pinata.cloud/pinning/pinFileToIPFS",
        options,
      );
      const responseJson = await response.json();
      console.log(responseJson.IpfsHash);

      return responseJson;
    } catch (error) {
      console.error("Upload failed:", error);
    } finally {
      console.log("Upload process completed.");
    }
  }

  async function uploadMetadataJson(
    name = "Pinnie",
    description = "A really sweet NFT of Pinnie the Pinata",
    imageCID = "bafkreih5aznjvttude6c3wbvqeebb6rlx5wkbzyppv7garjiubll2ceym4",
  ) {
    const randomFileName = `metadata_${Date.now()}_${Math.floor(Math.random() * 10000)}.json`;
    const data = JSON.stringify({
      pinataContent: {
        name,
        description,
        imageCID,
      },
      pinataMetadata: {
        name: randomFileName,
      },
    });
    const res = await fetch("https://api.pinata.cloud/pinning/pinJSONToIPFS", {
      method: "POST",
      headers: {
        "Content-Type": "application/x-www-form-urlencoded",
        Accept: "application/json",
        Authorization: `Bearer ${process.env.EXPO_PUBLIC_NFT_PINATA_JWT}`,
      },
      body: data,
    });
    const resData = await res.json();

    return resData;
  }

  const fetchNFTs = useCallback(async () => {
    if (!umi || !account || isLoading) return;
    setIsLoading(true);
    try {
      const creatorPublicKey = fromWeb3JsPublicKey(account.publicKey);
      const nfts = await fetchAllDigitalAssetByCreator(umi, creatorPublicKey);
      setLoadedNFTs(nfts);
    } catch (error) {
      console.error("Failed to fetch NFTs:", error);
    } finally {
      setIsLoading(false);
    }
  }, [umi, account, isLoading]);

  const uploadImage = useCallback(async (fileUri: string): Promise<string> => {
    const upload = await uploadImageFromURI(fileUri);
    return upload.IpfsHash;
  }, []);

  const uploadMetadata = useCallback(
    async (
      name: string,
      description: string,
      imageCID: string,
    ): Promise<string> => {
      const uploadRes = await uploadMetadataJson(name, description, imageCID);
      return uploadRes.IpfsHash;
    },
    [],
  );

  const createNFT = useCallback(
    async (name: string, description: string, fileUri: string) => {
      if (!umi || !account || isLoading) return;
      setIsLoading(true);
      try {
        console.log(`Creating NFT...`);
        const imageCID = await uploadImage(fileUri);
        const metadataCID = await uploadMetadata(name, description, imageCID);
        const mint = generateSigner(umi);
        const transaction = createNft(umi, {
          mint,
          name,
          uri: ipfsPrefix + metadataCID,
          sellerFeeBasisPoints: percentAmount(0),
        });
        await transaction.sendAndConfirm(umi);
        const createdNft = await fetchDigitalAsset(umi, mint.publicKey);
        setNftOfTheDay(createdNft);
      } catch (error) {
        console.error("Failed to create NFT:", error);
      } finally {
        setIsLoading(false);
      }
    },
    [umi, account, isLoading, uploadImage, uploadMetadata],
  );

  const publicKey = useMemo(
    () =>
      account?.publicKey
        ? fromWeb3JsPublicKey(account.publicKey as solanaPublicKey)
        : null,
    [account],
  );

  const state: NFTContextState = {
    isLoading,
    publicKey,
    umi,
    nftOfTheDay,
    loadedNFTs,
    connect,
    fetchNFTs,
    createNFT,
  };

  return <NFTContext.Provider value={state}>{children}</NFTContext.Provider>;
}

export const useNFT = (): NFTContextState => {
  const context = useContext(NFTContext);
  if (!context) {
    throw new Error("useNFT must be used within an NFTProvider");
  }
  return context;
};
```

#### 2. Main Screen

Our main screen will consist of three parts: The image of the day, our action
button, and the carousel of previous snapshots.

The image of the day is displayed on the top half of the app, the action button
right under it, and the carousel under that.

The action button follows the state of our `NFTProvider`: first `connect`, then
`fetchNFTs`, and finally `mintNFT`. Of these, we only need to do some extra work
for `mintNFT`.

The `mintNFT` function uses the Expo library to open up the camera with
`ImagePicker.launchCameraAsync`. When an image is taken, it's local path is
returned. The last thing we need to do is specify when the image was taken. Then
we'll make the name of the NFT the date in `MM.DD.YY` format and store the unix
timestamp as the description. Finally, we pass the image path, name and
description to our `createNFT` function from `NFTProvider` to mint the NFT.

```tsx
const mintNFT = async () => {
  const result = await ImagePicker.launchCameraAsync({
    mediaTypes: ImagePicker.MediaTypeOptions.Images,
    allowsEditing: true,
    aspect: [1, 1],
    quality: 1,
  });

  if (!result.canceled) {
    setCurrentImage({
      uri: result.assets[0].uri,
      date: todaysDate,
    });

    createNFT(
      formatDate(todaysDate),
      `${todaysDate.getTime()}`,
      result.assets[0].uri,
    );
  }
};
```

The full code for `MainScreen.tsx` is as follows:

```tsx
import {
  View,
  Button,
  Image,
  StyleSheet,
  ScrollView,
  Text,
} from "react-native";
import React, { useEffect } from "react";
import { formatDate, useNFT } from "../components/NFTProvider";
import * as ImagePicker from "expo-image-picker";

const styles = StyleSheet.create({
  container: {
    flex: 1,
    backgroundColor: "#292524",
  },
  titleText: {
    color: "white",
  },
  topSection: {
    flex: 1,
    justifyContent: "center",
    alignItems: "center",
    textAlign: "center",
    paddingTop: 30,
  },
  imageOfDay: {
    width: "80%",
    height: "80%",
    resizeMode: "cover",
    margin: 10,
  },
  bottomSection: {
    flex: 1,
    justifyContent: "center",
    alignItems: "center",
  },
  carousel: {
    justifyContent: "center",
    alignItems: "center",
  },
  carouselText: {
    textAlign: "center",
    color: "white",
  },
  carouselImage: {
    width: 100,
    height: 100,
    margin: 5,
    resizeMode: "cover",
  },
});

export interface NFTSnapshot {
  uri: string;
  date: Date;
}

// Placeholder image URL or local source
const PLACEHOLDER: NFTSnapshot = {
  uri: "https://placehold.co/400x400/png",
  date: new Date(Date.now()),
};
const DEFAULT_IMAGES: NFTSnapshot[] = new Array(7).fill(PLACEHOLDER);

export function MainScreen() {
  const {
    fetchNFTs,
    connect,
    publicKey,
    isLoading,
    createNFT,
    loadedNFTs,
    nftOfTheDay,
  } = useNFT();
  const [currentImage, setCurrentImage] =
    React.useState<NFTSnapshot>(PLACEHOLDER);
  const [previousImages, setPreviousImages] =
    React.useState<NFTSnapshot[]>(DEFAULT_IMAGES);
  const todaysDate = new Date(Date.now());
  const ipfsPrefix = `https://${process.env.EXPO_PUBLIC_NFT_PINATA_GATEWAY_URL}/ipfs/`;
  type NftMetaResponse = {
    name: string;
    description: string;
    imageCID: string;
  };
  const fetchMetadata = async (uri: string) => {
    try {
      const response = await fetch(uri);
      const metadata = await response.json();
      return metadata as NftMetaResponse;
    } catch (error) {
      console.error("Error fetching metadata:", error);
      return null;
    }
  };

  useEffect(() => {
    if (!loadedNFTs) return;

    const loadSnapshots = async () => {
      const loadedSnapshots = await Promise.all(
        loadedNFTs.map(async loadedNft => {
          if (!loadedNft.metadata.name) return null;
          if (!loadedNft.metadata.uri) return null;

          const metadata = await fetchMetadata(loadedNft.metadata.uri);
          if (!metadata) return null;

          const { imageCID, description } = metadata;
          if (!imageCID || !description) return null;

          const unixTime = Number(description);
          if (isNaN(unixTime)) return null;

          return {
            uri: ipfsPrefix + imageCID,
            date: new Date(unixTime),
          } as NFTSnapshot;
        }),
      );

      // Filter out null values
      const cleanedSnapshots = loadedSnapshots.filter(
        (snapshot): snapshot is NFTSnapshot => snapshot !== null,
      );

      // Sort by date
      cleanedSnapshots.sort((a, b) => b.date.getTime() - a.date.getTime());

      setPreviousImages(cleanedSnapshots);
    };

    loadSnapshots();
  }, [loadedNFTs]);

  useEffect(() => {
    if (!nftOfTheDay) return;

    const fetchNftOfTheDayMetadata = async () => {
      try {
        if (!nftOfTheDay.metadata.uri) {
          console.error("No metadata URI found for nftOfTheDay");
          return;
        }

        const response = await fetchMetadata(nftOfTheDay.metadata.uri);

        if (!response?.imageCID) {
          console.error("No image found in nftOfTheDay metadata");
          return;
        }

        setCurrentImage({
          uri: ipfsPrefix + response.imageCID,
          date: todaysDate,
        });
      } catch (error) {
        console.error("Error fetching nftOfTheDay metadata:", error);
      }
    };

    fetchNftOfTheDayMetadata();
  }, [nftOfTheDay, todaysDate]);
  const mintNFT = async () => {
    const result = await ImagePicker.launchCameraAsync({
      mediaTypes: ImagePicker.MediaTypeOptions.Images,
      allowsEditing: true,
      aspect: [1, 1],
      quality: 1,
    });

    if (!result.canceled) {
      setCurrentImage({
        uri: result.assets[0].uri,
        date: todaysDate,
      });

      createNFT(
        formatDate(todaysDate),
        `${todaysDate.getTime()}`,
        result.assets[0].uri,
      );
    }
  };

  const handleNFTButton = async () => {
    if (!publicKey) {
      connect();
    } else if (loadedNFTs === null) {
      fetchNFTs();
    } else if (!nftOfTheDay) {
      mintNFT();
    } else {
      alert("All done for the day!");
    }
  };

  const renderNFTButton = () => {
    let buttonText = "";
    if (!publicKey) buttonText = "Connect Wallet";
    else if (loadedNFTs === null) buttonText = "Fetch NFTs";
    else if (!nftOfTheDay) buttonText = "Create Snapshot";
    else buttonText = "All Done!";

    if (isLoading) buttonText = "Loading...";

    return <Button title={buttonText} onPress={handleNFTButton} />;
  };

  const renderPreviousSnapshot = (snapshot: NFTSnapshot, index: number) => {
    const date = snapshot.date;
    const formattedDate = formatDate(date);

    return (
      <View key={index}>
        <Image source={snapshot} style={styles.carouselImage} />
        <Text style={styles.carouselText}>{formattedDate}</Text>
      </View>
    );
  };

  return (
    <View style={styles.container}>
      {/* Top Half */}
      <View style={styles.topSection}>
        <Text style={styles.titleText}>Mint-A-Day</Text>
        <Image source={currentImage} style={styles.imageOfDay} />
        {renderNFTButton()}
      </View>

      {/* Bottom Half */}
      <View style={styles.bottomSection}>
        <ScrollView horizontal contentContainerStyle={styles.carousel}>
          {previousImages.map(renderPreviousSnapshot)}
        </ScrollView>
      </View>
    </View>
  );
}
```

#### 3. Test

Now it's time to create our first snapshot! First, open up your Devnet-enabled
wallet and make sure you have some SOL. Next, tap on `Connect Wallet` and
approve the app. Fetch all of the NFTs by tapping `Fetch NFTs`. Lastly, tap
`Create Snapshot` to upload and mint.

Congratulations! That was not an easy or quick lab. You're doing great if you've
made it this far. If you run into any issues, please go back through the lab
and/or reference the final solution code on the
[`main` branch in Github](https://github.com/solana-developers/mobile-apps-with-expo).

## Challenge

Now it's your turn. Create your own Expo application from scratch. You're
welcome to choose your own, or you can select from the following ideas:

- Instead of a daily image snapshot, create an application that lets users write
  a journal entry for the day, then mint it as an NFT
- Create a basic NFT viewer app to see all your wonderful JPEGs
- Make a simplified clone of [Stepn](https://stepn.com/) using the pedometer
  from `expo-sensors`

<Callout type="success" title="Completed the lab?">
Push your code to GitHub and
[tell us what you thought of this lesson](https://form.typeform.com/to/IPH0UGz7#answers-lesson=19cf8d3a-89a0-465e-95da-908cf8f45409)!
</Callout><|MERGE_RESOLUTION|>--- conflicted
+++ resolved
@@ -209,17 +209,11 @@
   from [@solana/web3.js](https://github.com/solana-labs/solana-web3.js) – such
   as `Transaction` and `Uint8Array`.
 - `@solana/web3.js`: Solana Web Library for interacting with the Solana network
-<<<<<<< HEAD
-  through the [JSON RPC API](https://docs.solana.com/api/http).
+  through the [JSON RPC API](/docs/rpc/http/index.mdx).
 - `expo-crypto` is a secure random number generator polyfill used in React
   Native for web3.js's underlying Crypto library. This feature is supported only
   in Expo SDK version 49+ and requires Expo Router. Make sure your setup is
   updated to meet these requirements.
-=======
-  through the [JSON RPC API](/docs/rpc/http/index.mdx).
-- `react-native-get-random-values`: Secure random number generator polyfill
-  for `web3.js` underlying Crypto library on React Native.
->>>>>>> 9a00b09b
 - `buffer`: Buffer polyfill needed for `web3.js` on React Native.
 
 #### Metaplex Polyfills
