--- conflicted
+++ resolved
@@ -1,11 +1,11 @@
 ---
-title: Admin configuration
+title: admin configuration
 objectives:
   - Define program features in the `Cargo.toml` file
-  - Use the native Rust `cfg` attribute to conditionally compile code based on
-    which features are or are not enabled
-  - Use the native Rust `cfg!` macro to conditionally compile code based on
-    which features are or are not enabled
+  - Use the Rust `cfg` attribute to conditionally compile code based on which
+    features are or are not enabled
+  - Use the Rust `cfg!` macro to conditionally compile code based on which
+    features are or are not enabled
   - Create an admin-only instruction to set up a program account that can be
     used to store admin configuration values
 description:
@@ -17,17 +17,15 @@
 - There are no "out of the box" solutions for creating distinct environments in
   an onchain program, but you can achieve something similar to environment
   variables if you get creative.
-- You can use the
-  [`cfg` attribute](https://doc.rust-lang.org/rust-by-example/attribute/cfg.html)
-  with **Rust features** (`#[cfg(feature = ...)]`) to run different code or
-  provide different variable values based on the Rust feature provided. _This
-  happens at compile-time and doesn't allow you to swap values after a program
-  has been deployed_.
-- Similarly, you can use the
-  [`cfg!` **macro**](https://doc.rust-lang.org/std/macro.cfg.html) to compile
-  different code paths based on the enabled features.
-- For environment-like variables post-deployment, create program accounts and
-  admin-only instructions accessible by the program's upgrade authority.
+- You can use the `cfg` attribute with **Rust features**
+  (`#[cfg(feature = ...)]`) to run different code or provide different variable
+  values based on the Rust feature provided. _This happens at compile-time and
+  doesn't allow you to swap values after a program has been deployed_.
+- Similarly, you can use the `cfg!` **macro** to compile different code paths
+  based on the features that are enabled.
+- Alternatively, you can achieve something similar to environment variables that
+  can be modified after deployment by creating accounts and instructions that
+  are only accessible by the program’s upgrade authority.
 
 ## Lesson
 
@@ -35,31 +33,30 @@
 is that of writing testable code and creating distinct environments for local
 development, testing, production, etc.
 
-This is especially difficult in Solana program development. For instance,
-imagine building an NFT staking program where each staked NFT earns 10 reward
-tokens daily. How can you test the ability to claim rewards when tests run in
-just a few hundred milliseconds—not nearly long enough to accrue rewards?
-
-In traditional web development, this is often addressed through environment
-variables, allowing different values in distinct "environments." However, Solana
-programs currently lack a formal concept of environment variables. If they
-existed, you could easily modify the rewards in your test environment to
-something like 10,000,000 tokens per day, making it easier to test claiming
-rewards.
-
-Luckily, you can mimic this functionality with a bit of creativity. The most
-effective solution involves a combination of two techniques:
-
-1. **Native Rust** feature flags that let you specify the "environment" during
-   your build, allowing the code to adjust values based on the specified build.
-2. **Admin-only** program accounts and instructions that are only accessible by
-   the program's upgrade `authority` for setting and managing configuration
-   values post-deployment.
-
-### Native Rust Feature Flags
+This can be particularly difficult in Solana program development. For example,
+imagine creating an NFT staking program that rewards each staked NFT with 10
+reward tokens per day. How do you test the ability to claim rewards when tests
+run in a few hundred milliseconds, not nearly long enough to earn rewards?
+
+Traditional web development solves some of this with environment variables whose
+values can differ in each distinct "environment." Currently, there's no formal
+concept of environment variables in a Solana program. If there were, you could
+just make it so that rewards in your test environment are 10,000,000 tokens per
+day and it would be easier to test the ability to claim rewards.
+
+Fortunately, you can achieve similar functionality if you get creative. The best
+approach is probably a combination of two things:
+
+1. Rust feature flags that allow you to specify in your build command the
+   "environment" of the build, coupled with code that adjusts specific values
+   accordingly
+2. Program "admin-only" accounts and instructions that are only accessible by
+   the program's upgrade authority
+
+### Rust feature flags
 
 One of the simplest ways to create environments is to use Rust features.
-Features are defined in the `[features]` table of the program's `Cargo.toml`
+Features are defined in the `[features]` table of the program’s `Cargo.toml`
 file. You may define multiple features for different use cases.
 
 ```toml
@@ -82,7 +79,7 @@
 anchor test -- --features "feature-one", "feature-two"
 ```
 
-#### Make Code Conditional Using the cfg Attribute
+#### Make code conditional using the `cfg` attribute
 
 With a feature defined, you can then use the `cfg` attribute within your code to
 conditionally compile code based on whether or not a given feature is enabled.
@@ -170,7 +167,7 @@
 use different values for the `USDC_MINT_PUBKEY` constant depending on whether or
 not the `local-testing` feature is enabled.
 
-#### Make Code Conditional using the cfg! Macro
+#### Make code conditional using the `cfg!` macro
 
 Similar to the `cfg` attribute, the `cfg!` **macro** in Rust allows you to check
 the values of certain configuration flags at runtime. This can be useful if you
@@ -210,7 +207,7 @@
 enabled, the first code path is executed. If the `local-testing` feature is not
 enabled, the second code path is executed instead.
 
-### Admin-only Instructions
+### Admin-only instructions
 
 Feature flags are great for adjusting values and code paths at compilation, but
 they don't help much if you end up needing to adjust something after you've
@@ -272,8 +269,8 @@
 then add a simple signer check into your instruction's account validation
 comparing the signer to this public key.
 
-In Anchor, constraining an `update_program_config` instruction handler to only
-be usable by a hard-coded admin might look like this:
+In Anchor, constraining an `update_program_config` instruction to only be usable
+by a hard-coded admin might look like this:
 
 ```rust
 #[program]
@@ -304,11 +301,11 @@
 }
 ```
 
-Before instruction handler logic even executes, a check will be performed to
-make sure the instruction's signer matches the hard-coded `ADMIN_PUBKEY`. Notice
-that the example above doesn't show the instruction handler that initializes the
-config account, but it should have similar constraints to ensure that an
-attacker can't initialize the account with unexpected values.
+Before instruction logic even executes, a check will be performed to make sure
+the instruction's signer matches the hard-coded `ADMIN_PUBKEY`. Notice that the
+example above doesn't show the instruction that initializes the config account,
+but it should have similar constraints to ensure that an attacker can't
+initialize the account with unexpected values.
 
 While this approach works, it also means keeping track of an admin wallet on top
 of keeping track of a program's upgrade authority. With a few more lines of
@@ -353,7 +350,7 @@
 ```
 
 Again, the example above doesn't show the instruction that initializes the
-config account, but it should have the same constraints to ensure that the
+config account, but it should have the same constraints to ensure that an
 attacker can't initialize the account with unexpected values.
 
 If this is the first time you've heard about the program data account, it's
@@ -396,7 +393,7 @@
 ```
 
 There's one catch here: in the time between deploying a program and initializing
-the config account, _there is no admin_. This means that the instruction for
+the config account, _there is no admin_. Which means that the instruction for
 initializing the config account can't be constrained to only allow admins as
 callers. That means it could be called by an attacker looking to set themselves
 as the admin.
@@ -422,25 +419,25 @@
 flexibility provided by an admin-controlled configuration account and some
 feature flags.
 
-### 1. Starter
-
-Download the starter code from
-the [`starter` branch of this repository](https://github.com/solana-developers/admin-instructions/tree/starter).
-The code contains a program with a single instruction handler and a single test
-in the `tests` directory.
+#### 1. Starter
+
+Download the starter code from the `starter` branch
+of [this repository](https://github.com/Unboxed-Software/solana-admin-instructions/tree/starter).
+The code contains a program with a single instruction and a single test in the
+`tests` directory.
 
 Let's quickly walk through how the program works.
 
 The `lib.rs` file includes a constant for the USDC address and a single
 `payment` instruction. The `payment` instruction simply calls the
-`payment_handler` instruction handler in the `instructions/payment.rs` file
-where the instruction handler logic is contained.
+`payment_handler` function in the `instructions/payment.rs` file where the
+instruction logic is contained.
 
 The `instructions/payment.rs` file contains both the `payment_handler` function
 as well as the `Payment` account validation struct representing the accounts
-required by the `payment` instruction. The `payment_handler` instruction handler
-calculates a 1% fee from the payment amount, transfers the fee to a designated
-token account, and transfers the remaining amount to the payment recipient.
+required by the `payment` instruction. The `payment_handler` function calculates
+a 1% fee from the payment amount, transfers the fee to a designated token
+account, and transfers the remaining amount to the payment recipient.
 
 Finally, the `tests` directory has a single test file, `config.ts` that simply
 invokes the `payment` instruction and asserts that the corresponding token
@@ -449,7 +446,7 @@
 Before we continue, take a few minutes to familiarize yourself with these files
 and their contents.
 
-### 2. Run the existing test
+#### 2. Run the existing test
 
 Let's start by running the existing test.
 
@@ -462,20 +459,15 @@
 Finally, run `anchor test --skip-deploy` to start the test. It should fail with
 the following output:
 
-<<<<<<< HEAD
 ```
 Error: AnchorError occurred. Error Code: ConstraintTokenMint. Error Number: 2014. Error Message: A token mint constraint was violated.
-=======
-```shell
-Error: failed to send transaction: Transaction simulation failed: Error processing Instruction 0: incorrect program id for instruction
->>>>>>> 07ffcff3
 ```
 
 The reason for this error is that we're attempting to use the mainnet USDC mint
 address (as hard-coded in the `lib.rs` file of the program), but that mint
 doesn't exist in the local environment.
 
-### 3. Adding a local-testing feature
+#### 3. Adding a `local-testing` feature
 
 To fix this, we need a mint we can use locally _and_ hard-code into the program.
 Since the local environment is reset often during testing, you'll need to store
@@ -489,23 +481,15 @@
 Generate a new keypair by running `solana-keygen grind`. Run the following
 command to generate a keypair with a public key that begins with "env".
 
-```shell
+```
 solana-keygen grind --starts-with env:1
 ```
 
 Once a keypair is found, you should see an output similar to the following:
 
-```shell
+```
 Wrote keypair to env9Y3szLdqMLU9rXpEGPqkjdvVn8YNHtxYNvCKXmHe.json
 ```
-
-<Callout type="caution">
-
-Make sure to add the generated keypair file
-(`env9Y3szLdqMLU9rXpEGPqkjdvVn8YNHtxYNvCKXmHe.json`) to your `.gitignore` file
-to prevent accidentally committing and leaking your keypair to GitHub or other
-version control platforms. If you plan to use the keypair later, securing it
-properly is critical. </Callout>
 
 The keypair is written to a file in your working directory. Now that we have a
 placeholder USDC address, let's modify the `lib.rs` file. Use the `cfg`
@@ -516,6 +500,7 @@
 
 ```rust
 use anchor_lang::prelude::*;
+use solana_program::{pubkey, pubkey::Pubkey};
 mod instructions;
 use instructions::*;
 
@@ -542,118 +527,23 @@
 Next, add the `local-testing` feature to the `Cargo.toml` file located in
 `/programs`.
 
-```shell
+```
 [features]
 ...
 local-testing = []
 ```
 
 Next, update the `config.ts` test file to create a mint using the generated
-<<<<<<< HEAD
 keypair.
-=======
-keypair. Start by deleting the `mint` constant.
-
-```typescript
-const USDC_MINT = new PublicKey("EPjFWdd5AufqSSqeM2qN1xzybapC8G4wEGGkZwyTDt1v");
-```
-
-<Callout>
-
-The `anchor test` command, when run on a local network, starts a new test
-validator using `solana-test-validator`. This test validator uses a
-non-upgradeable loader. The non-upgradeable loader makes it so the program's
-`program_data` account isn't initialized when the validator starts. You'll
-recall from the lesson that this account is how we access the upgrade authority
-from the program. </Callout>
-
-To work around this, you can add a `deploy` function to the test file that runs
-the deploy command for the program with an upgradeable loader. To use it, run
-`anchor test --skip-deploy`, and call the `deploy` function within the test to
-run the deploy command after the test validator has started.
-
-```typescript
-import { execSync } from "child_process";
-import path from "path";
-
-...
-
-const deploy = () => {
-  const workingDirectory = process.cwd();
-  const programKeypairPath = path.join(
-    workingDirectory,
-    "target",
-    "deploy",
-    "config-keypair.json",
-  );
-  const programBinaryPath = path.join(
-    workingDirectory,
-    "target",
-    "deploy",
-    "config.so",
-  );
-
-  const deploy_command = `solana program deploy --url localhost -v --program-id "${programKeypairPath}" "${programBinaryPath}"`;
-
-  try {
-    execSync(deploy_command, { stdio: "inherit" });
-    console.log("Program deployed successfully");
-  } catch (error) {
-    console.error("Error deploying program:", error.message);
-    throw error;
-  }
-};
-
-...
-
-before(async () => {
-  deploy();
-  ...
-});
-```
-
-For example, the command to run the test with features would look like this:
-
-```shell
-anchor test --skip-deploy -- --features "local-testing"
-```
->>>>>>> 07ffcff3
 
 Next, update the test to create a mint using the keypair, which will enable us
 to reuse the same mint address each time the tests are run. Remember to replace
 the file name with the one generated in the previous step.
 
 ```typescript
-let tokenMint: PublicKey;
-
-const deploy = () => {
-  const workingDirectory = process.cwd();
-  const programKeypairPath = path.join(
-    workingDirectory,
-    "target",
-    "deploy",
-    "config-keypair.json",
-  );
-  const programBinaryPath = path.join(
-    workingDirectory,
-    "target",
-    "deploy",
-    "config.so",
-  );
-
-  const deploy_command = `solana program deploy --url localhost -v --program-id "${programKeypairPath}" "${programBinaryPath}"`;
-
-  try {
-    execSync(deploy_command, { stdio: "inherit" });
-    console.log("Program deployed successfully");
-  } catch (error) {
-    console.error("Error deploying program:", error.message);
-    throw error;
-  }
-};
+let mint: anchor.web3.PublicKey
 
 before(async () => {
-<<<<<<< HEAD
   let rawdata = fs.readFileSync(
       "env9Y3szLdqMLU9rXpEGPqkjdvVn8YNHtxYNvCKXmHe.json"
     );
@@ -667,65 +557,29 @@
       0,
       key
     );
-=======
-  try {
-      deploy();
-      const mintKeypairData = fs.readFileSync(
-        "envYcAnc9BvWEqDy4VKJsiECCbbc72Fynz87rBih6DV.json"
-      );
-      const mintKeypair = Keypair.fromSecretKey(
-        new Uint8Array(JSON.parse(mintKeypairData))
-      );
-
-      tokenMint = await createMint(
-        connection,
-        walletAuthority.payer,
-        walletAuthority.publicKey,
-        null,
-        0,
-        mintKeypair
-      );
->>>>>>> 07ffcff3
 ...
 ```
 
 Lastly, run the test with the `local-testing` feature enabled.
 
-<<<<<<< HEAD
-```
-=======
-```shell
->>>>>>> 07ffcff3
+```
 anchor test --skip-deploy -- --features "local-testing"
 ```
 
 You should see the following output:
 
-<<<<<<< HEAD
 ```
 config
     ✔ Initialize Admin should be successfully (416ms)
     ✔ Payment should complete successfully (426ms)
 
   2 passing (2s)
-=======
-```shell
-Config
-  ✔ completes payment successfully (432ms)
-
-
-  1 passing (21s)
->>>>>>> 07ffcff3
 ```
 
 Boom. Just like that, you've used features to run two different code paths for
 different environments.
 
-<<<<<<< HEAD
 #### 4. admin config
-=======
-### 4. Program Config
->>>>>>> 07ffcff3
 
 Features are great for setting different values at compilation, but what if you
 wanted to be able to dynamically update the fee percentage used by the program?
@@ -747,52 +601,46 @@
 ```rust
 use anchor_lang::prelude::*;
 mod instructions;
+mod state;
 use instructions::*;
-mod state;
-
-declare_id!("FF3eGbZnharYruJNwRV7jqnDYvpLkyvgbSv5gsGbJHps");
+
+declare_id!("BC3RMBvVa88zSDzPXnBXxpnNYCrKsxnhR3HwwHhuKKei");
+
+#[cfg(feature = "local-testing")]
+#[constant]
+pub const USDC_MINT_PUBKEY: Pubkey = pubkey!("envgiPXWwmpkHFKdy4QLv2cypgAWmVTVEm71YbNpYRu");
 
 #[cfg(not(feature = "local-testing"))]
 #[constant]
 pub const USDC_MINT_PUBKEY: Pubkey = pubkey!("EPjFWdd5AufqSSqeM2qN1xzybapC8G4wEGGkZwyTDt1v");
 
-<<<<<<< HEAD
 pub const SEED_ADMIN_CONFIG: &[u8] = b"admin_config";
-=======
-#[cfg(feature = "local-testing")]
+
 #[constant]
-pub const USDC_MINT_PUBKEY: Pubkey = pubkey!("envYcAnc9BvWEqDy4VKJsiECCbbc72Fynz87rBih6DV");
-
-pub const SEED_PROGRAM_CONFIG: &[u8] = b"program_config";
->>>>>>> 07ffcff3
-
-#[constant]
-pub const ADMIN: Pubkey = pubkey!("GprrWv9r8BMxQiWea9MrbCyK7ig7Mj8CcseEbJhDDZXM");
+pub const ADMIN: Pubkey = pubkey!("...");
 
 #[program]
 pub mod config {
-
     use super::*;
+
+    pub fn initialize_program_config(ctx: Context<InitializeProgramConfig>) -> Result<()> {
+        instructions::initialize_program_config_handler(ctx)
+    }
+
+    pub fn update_program_config(
+        ctx: Context<UpdateProgramConfig>,
+        new_fee: u64,
+    ) -> Result<()> {
+        instructions::update_program_config_handler(ctx, new_fee)
+    }
 
     pub fn payment(ctx: Context<Payment>, amount: u64) -> Result<()> {
         instructions::payment_handler(ctx, amount)
     }
-
-    pub fn initialize_program_config(ctx: Context<InitializeProgramConfig>) -> Result<()> {
-        instructions::initialize_program_config_handler(ctx)
-    }
-
-    pub fn update_program_config(ctx: Context<UpdateProgramConfig>, new_fee: u64) -> Result<()> {
-        instructions::update_program_config_handler(ctx, new_fee)
-    }
-}
-```
-
-<<<<<<< HEAD
+}
+```
+
 #### 5. admin config State
-=======
-### 5. Program Config State
->>>>>>> 07ffcff3
 
 Next, let's define the structure for the `ProgramConfig` state. This account
 will store the admin, the token account where fees are sent, and the fee rate.
@@ -808,16 +656,11 @@
 
 #[account]
 #[derive(InitSpace)]
-<<<<<<< HEAD
 pub struct AdminConfig {
-=======
-pub struct ProgramConfig {
->>>>>>> 07ffcff3
     pub admin: Pubkey,
     pub fee_destination: Pubkey,
     pub fee_basis_points: u64,
 }
-<<<<<<< HEAD
 
 impl AdminConfig {
     pub const LEN: usize = DISCRIMINATOR_SIZE + AdminConfig::INIT_SPACE;
@@ -825,11 +668,6 @@
 ```
 
 #### 6. Add Initialize admin config Account Instruction
-=======
-```
-
-### 6. Add Initialize Program Config Account Instruction
->>>>>>> 07ffcff3
 
 Now let's create the instruction logic for initializing the admin config
 account. It should only be callable by a transaction signed by the `ADMIN` key
@@ -843,66 +681,37 @@
 `initialize_program_config.rs` and add the following code.
 
 ```rust
-<<<<<<< HEAD
 use crate::state::AdminConfig;
 use crate::ADMIN_PUBKEY;
 use crate::SEED_ADMIN_CONFIG;
 use crate::USDC_MINT_PUBKEY;
-=======
-use crate::state::ProgramConfig;
-use crate::{ADMIN, SEED_PROGRAM_CONFIG, USDC_MINT_PUBKEY};
->>>>>>> 07ffcff3
 use anchor_lang::prelude::*;
 use anchor_spl::token::TokenAccount;
 
-pub const DISCRIMINATOR_SIZE: usize = 8;
-
 #[derive(Accounts)]
-<<<<<<< HEAD
 pub struct InitializeAdminConfig<'info> {
     #[account(init, seeds = [SEED_ADMIN_CONFIG], bump, payer = authority, space = AdminConfig::LEN)]
     pub admin_config: Account<'info, AdminConfig>,
     #[account( token::mint = USDC_MINT_PUBKEY)]
-=======
-pub struct InitializeProgramConfig<'info> {
-    #[account(
-        init,
-        seeds = [SEED_PROGRAM_CONFIG],
-        bump,
-        payer = authority,
-        space = DISCRIMINATOR_SIZE + ProgramConfig::INIT_SPACE
-    )]
-    pub program_config: Account<'info, ProgramConfig>,
-    #[account(token::mint = USDC_MINT_PUBKEY)]
->>>>>>> 07ffcff3
     pub fee_destination: Account<'info, TokenAccount>,
     #[account(mut,address = ADMIN_PUBKEY)]
     pub authority: Signer<'info>,
+        #[account(constraint = program.programdata_address()? == Some(program_data.key()))]
+    pub program: Program<'info, Config>,
+    #[account(constraint = program_data.upgrade_authority_address == Some(authority.key()))]
+    pub program_data: Account<'info, ProgramData>,
     pub system_program: Program<'info, System>,
 }
 
-<<<<<<< HEAD
 pub fn initialize_admin_config_handler(ctx: Context<InitializeAdminConfig>) -> Result<()> {
     ctx.accounts.admin_config.admin = ctx.accounts.authority.key();
     ctx.accounts.admin_config.fee_destination = ctx.accounts.fee_destination.key();
     ctx.accounts.admin_config.fee_basis_points = 100;
-=======
-pub fn initialize_program_config_handler(ctx: Context<InitializeProgramConfig>) -> Result<()> {
-    ctx.accounts.program_config.set_inner(ProgramConfig {
-        admin: ctx.accounts.authority.key(),
-        fee_destination: ctx.accounts.fee_destination.key(),
-        fee_basis_points: 100,
-    });
->>>>>>> 07ffcff3
     Ok(())
 }
 ```
 
-<<<<<<< HEAD
 #### 7. Add Update admin config Fee Instruction
-=======
-### 7. Add Update Program Config Fee Instruction
->>>>>>> 07ffcff3
 
 Next, implement the instruction logic for updating the config account. The
 instruction should require that the signer match the `admin` stored in the
@@ -913,12 +722,8 @@
 
 ```rust
 use crate::state::ProgramConfig;
-<<<<<<< HEAD
 use crate::SEED_ADMIN_CONFIG;
 use crate::USDC_MINT_PUBKEY;
-=======
-use crate::{SEED_PROGRAM_CONFIG, USDC_MINT_PUBKEY};
->>>>>>> 07ffcff3
 use anchor_lang::prelude::*;
 use anchor_spl::token::TokenAccount;
 
@@ -926,9 +731,12 @@
 pub struct UpdateProgramConfig<'info> {
     #[account(mut, seeds = [SEED_ADMIN_CONFIG], bump)]
     pub program_config: Account<'info, ProgramConfig>,
-    #[account(token::mint = USDC_MINT_PUBKEY)]
+    #[account( token::mint = USDC_MINT_PUBKEY)]
     pub fee_destination: Account<'info, TokenAccount>,
-    #[account(mut, address = program_config.admin)]
+    #[account(
+        mut,
+        address = program_config.admin,
+    )]
     pub admin: Signer<'info>,
     /// CHECK: arbitrarily assigned by existing admin
     pub new_admin: UncheckedAccount<'info>,
@@ -945,7 +753,7 @@
 }
 ```
 
-### 8. Add mod.rs and update instructions.rs
+#### 8. Add mod.rs and update instructions.rs
 
 Next, let's expose the instruction handlers we created so that the call from
 `lib.rs` doesn't show an error. Start by adding a file `mod.rs` in the
@@ -971,7 +779,7 @@
 pub use payment::*;
 ```
 
-### 9. Update Payment Instruction
+#### 9. Update Payment Instruction
 
 Lastly, let's update the payment instruction to check that the `fee_destination`
 account in the instruction matches the `fee_destination` stored in the program
@@ -980,12 +788,8 @@
 
 ```rust
 use crate::state::ProgramConfig;
-<<<<<<< HEAD
 use crate::SEED_ADMIN_CONFIG;
 use crate::USDC_MINT_PUBKEY;
-=======
-use crate::{SEED_PROGRAM_CONFIG, USDC_MINT_PUBKEY};
->>>>>>> 07ffcff3
 use anchor_lang::prelude::*;
 use anchor_spl::token::{self, Token, TokenAccount};
 
@@ -997,11 +801,20 @@
         has_one = fee_destination
     )]
     pub program_config: Account<'info, ProgramConfig>,
-    #[account(mut, token::mint = USDC_MINT_PUBKEY)]
+    #[account(
+        mut,
+        token::mint = USDC_MINT_PUBKEY
+    )]
     pub fee_destination: Account<'info, TokenAccount>,
-    #[account(mut, token::mint = USDC_MINT_PUBKEY)]
+    #[account(
+        mut,
+        token::mint = USDC_MINT_PUBKEY
+    )]
     pub sender_token_account: Account<'info, TokenAccount>,
-    #[account(mut, token::mint = USDC_MINT_PUBKEY)]
+    #[account(
+        mut,
+        token::mint = USDC_MINT_PUBKEY
+    )]
     pub receiver_token_account: Account<'info, TokenAccount>,
     pub token_program: Program<'info, Token>,
     #[account(mut)]
@@ -1011,10 +824,10 @@
 pub fn payment_handler(ctx: Context<Payment>, amount: u64) -> Result<()> {
     let fee_amount = amount
         .checked_mul(ctx.accounts.program_config.fee_basis_points)
-        .ok_or(ProgramError::ArithmeticOverflow)?
+        .unwrap()
         .checked_div(10000)
-        .ok_or(ProgramError::ArithmeticOverflow)?;
-    let remaining_amount = amount.checked_sub(fee_amount).ok_or(ProgramError::ArithmeticOverflow)?;
+        .unwrap();
+    let remaining_amount = amount.checked_sub(fee_amount).unwrap();
 
     msg!("Amount: {}", amount);
     msg!("Fee Amount: {}", fee_amount);
@@ -1048,14 +861,14 @@
 }
 ```
 
-### 10. Test
+#### 10. Test
 
 Now that we're done implementing our new admin configuration struct and
 instructions, let's move on to testing our updated program. To begin, add the
 PDA for the admin config account to the test file.
 
 ```typescript
-describe("Config", () => {
+describe("config", () => {
   ...
   const adminConfig = PublicKey.findProgramAddressSync(
     [Buffer.from("admin_config")],
@@ -1076,7 +889,6 @@
 account.
 
 ```typescript
-<<<<<<< HEAD
 it("Initialize Admin config should be successfully", async () => {
   const tx = await program.methods
     .initializeAdminConfig()
@@ -1097,32 +909,6 @@
     (await program.account.adminConfig.fetch(adminConfig)).admin.toString(),
     wallet.publicKey.toString(),
   );
-=======
-it("initializes program config account", async () => {
-  try {
-    await program.methods
-      .initializeProgramConfig()
-      .accounts({
-        programConfig: programConfig,
-        feeDestination: feeDestination,
-        authority: walletAuthority.publicKey,
-        systemProgram: anchor.web3.SystemProgram.programId,
-      })
-      .rpc();
-
-    const configAccount =
-      await program.account.programConfig.fetch(programConfig);
-    expect(configAccount.feeBasisPoints.toNumber()).to.equal(
-      INITIAL_FEE_BASIS_POINTS,
-    );
-    expect(configAccount.admin.toString()).to.equal(
-      walletAuthority.publicKey.toString(),
-    );
-  } catch (error) {
-    console.error("Program config initialization failed:", error);
-    throw error;
-  }
->>>>>>> 07ffcff3
 });
 ```
 
@@ -1132,7 +918,6 @@
 `adminConfig` account.
 
 ```typescript
-<<<<<<< HEAD
 it("Payment should complete successfully", async () => {
   const tx = await program.methods
     .payment(new anchor.BN(10000))
@@ -1157,40 +942,12 @@
     (await connection.getTokenAccountBalance(feeDestination)).value.uiAmount,
     100,
   );
-=======
-it("completes payment successfully", async () => {
-  try {
-    const transaction = await program.methods
-      .payment(new anchor.BN(PAYMENT_AMOUNT))
-      .accounts({
-        programConfig: programConfig,
-        feeDestination: feeDestination,
-        senderTokenAccount: senderTokenAccount,
-        receiverTokenAccount: receiverTokenAccount,
-        sender: sender.publicKey,
-      })
-      .transaction();
->>>>>>> 07ffcff3
-
-    await anchor.web3.sendAndConfirmTransaction(connection, transaction, [
-      sender,
-    ]);
-
-    const senderBalance = await getAccount(connection, senderTokenAccount);
-    const feeDestinationBalance = await getAccount(connection, feeDestination);
-    const receiverBalance = await getAccount(connection, receiverTokenAccount);
-
-    expect(Number(senderBalance.amount)).to.equal(0);
-    expect(Number(feeDestinationBalance.amount)).to.equal(
-      (PAYMENT_AMOUNT * INITIAL_FEE_BASIS_POINTS) / 10000,
-    );
-    expect(Number(receiverBalance.amount)).to.equal(
-      (PAYMENT_AMOUNT * (10000 - INITIAL_FEE_BASIS_POINTS)) / 10000,
-    );
-  } catch (error) {
-    console.error("Payment failed:", error);
-    throw error;
-  }
+
+  assert.strictEqual(
+    (await connection.getTokenAccountBalance(receiverTokenAccount)).value
+      .uiAmount,
+    9900,
+  );
 });
 ```
 
@@ -1198,7 +955,6 @@
 should be successful.
 
 ```typescript
-<<<<<<< HEAD
 it("Admin Config Update should be successfully", async () => {
   const tx = await program.methods
     .updateAdminConfig(new anchor.BN(200))
@@ -1214,29 +970,6 @@
     ).feeBasisPoints.toNumber(),
     200,
   );
-=======
-it("updates program config account", async () => {
-  try {
-    await program.methods
-      .updateProgramConfig(new anchor.BN(UPDATED_FEE_BASIS_POINTS))
-      .accounts({
-        programConfig: programConfig,
-        admin: walletAuthority.publicKey,
-        feeDestination: feeDestination,
-        newAdmin: walletAuthority.publicKey,
-      })
-      .rpc();
-
-    const configAccount =
-      await program.account.programConfig.fetch(programConfig);
-    expect(configAccount.feeBasisPoints.toNumber()).to.equal(
-      UPDATED_FEE_BASIS_POINTS,
-    );
-  } catch (error) {
-    console.error("Program config update failed:", error);
-    throw error;
-  }
->>>>>>> 07ffcff3
 });
 ```
 
@@ -1244,40 +977,21 @@
 admin is not the one stored on the admin config account, and this should fail.
 
 ```typescript
-<<<<<<< HEAD
 it("Admin Config Update with unauthorized admin should throw an exception", async () => {
   try {
     const tx = await program.methods
       .updateAdminConfig(new anchor.BN(300))
-=======
-it("fails to update program config account with unauthorized admin", async () => {
-  try {
-    const transaction = await program.methods
-      .updateProgramConfig(new anchor.BN(300))
->>>>>>> 07ffcff3
       .accounts({
         feeDestination: feeDestination,
         newAdmin: sender.publicKey,
         admin: sender.publicKey, //ignore an error on this line
       })
-<<<<<<< HEAD
       .signers([sender])
       .rpc();
   } catch (err) {
     expect(err);
     console.log(err.message);
     return;
-=======
-      .transaction();
-
-    await anchor.web3.sendAndConfirmTransaction(connection, transaction, [
-      sender,
-    ]);
-    throw new Error("Expected transaction to fail, but it succeeded");
-  } catch (error) {
-    expect(error).to.exist;
-    console.log("Transaction failed as expected:", error.message);
->>>>>>> 07ffcff3
   }
 
   assert.fail("should throw an exception");
@@ -1286,17 +1000,12 @@
 
 Finally, run the test using the following command:
 
-<<<<<<< HEAD
-```
-=======
-```shell
->>>>>>> 07ffcff3
+```
 anchor test --skip-deploy -- --features "local-testing"
 ```
 
 You should see the following output:
 
-<<<<<<< HEAD
 ```
 config
     ✔ Initialize Admin config should be successfully (416ms)
@@ -1310,54 +1019,16 @@
     ✔ Admin Config Update with unauthorized admin should throw an exception
 
 4 passing (8s)
-=======
-```shell
-Config
-    ✔ initializes program config account (430ms)
-    ✔ completes payment successfully (438ms)
-    ✔ updates program config account (416ms)
-Transaction failed as expected: Simulation failed.
-Message: Transaction simulation failed: Error processing Instruction 0: custom program error: 0x7dc.
-Logs:
-[
-  "Program FF3eGbZnharYruJNwRV7jqnDYvpLkyvgbSv5gsGbJHps invoke [1]",
-  "Program log: Instruction: UpdateProgramConfig",
-  "Program log: AnchorError caused by account: admin. Error Code: ConstraintAddress. Error Number: 2012. Error Message: An address constraint was violated.",
-  "Program log: Left:",
-  "Program log: F32dEMPn4BtQjHBgXXwfuEMo5qBQJySs8cCDrtwWQdBr",
-  "Program log: Right:",
-  "Program log: GprrWv9r8BMxQiWea9MrbCyK7ig7Mj8CcseEbJhDDZXM",
-  "Program FF3eGbZnharYruJNwRV7jqnDYvpLkyvgbSv5gsGbJHps consumed 7868 of 200000 compute units",
-  "Program FF3eGbZnharYruJNwRV7jqnDYvpLkyvgbSv5gsGbJHps failed: custom program error: 0x7dc"
-].
-Catch the `SendTransactionError` and call `getLogs()` on it for full details.
-    ✔ fails to update program config account with unauthorized admin
-
-
-  4 passing (22s)
->>>>>>> 07ffcff3
 ```
 
 And that's it! You've made the program a lot easier to work with moving forward.
 If you want to take a look at the final solution code you can find it on
-the [`solution` branch of the same](https://github.com/solana-developers/admin-instructions/tree/solution).
+the `solution` branch
+of [the same repository](https://github.com/Unboxed-Software/solana-admin-instructions/tree/solution).
 
 ## Challenge
 
-<<<<<<< HEAD
-=======
-Now it's time for you to do some of this on your own. We mentioned being able to
-use the program's upgrade authority as the initial admin. Go ahead and update
-the lab's `initialize_program_config` so that only the upgrade authority can
-call it rather than having a hardcoded `ADMIN`.
-
-Try doing this on your own, but if you get stuck, feel free to reference the
-[`challenge` branch of the same repository](https://github.com/solana-developers/admin-instructions/tree/challenge)
-to see one possible solution.
-
->>>>>>> 07ffcff3
 <Callout type="success" title="Completed the lab?">
-
 Push your code to GitHub and
 [tell us what you thought of this lesson](https://form.typeform.com/to/IPH0UGz7#answers-lesson=02a7dab7-d9c1-495b-928c-a4412006ec20)!
 </Callout>