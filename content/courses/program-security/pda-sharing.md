---
title: PDA Sharing
objectives:
  - Explain the security risks associated with PDA sharing
  - Derive PDAs that have discrete authority domains
  - Use Anchor’s `seeds` and `bump` constraints to validate PDA accounts
description:
  "Understand the potential problems of reusing PDAs by using user and domain
  specific PDAs."
---

## Summary

- Using the same PDA for multiple authority domains opens your program up to the
  possibility of users accessing data and funds that don't belong to them
- Prevent the same PDA from being used for multiple accounts by using seeds that
  are user and/or domain-specific
- Use Anchor’s `seeds` and `bump` constraints to validate that a PDA is derived
  using the expected seeds and bump

## Lesson

PDA sharing refers to using the same PDA as a signer across multiple users or
domains. Especially when using PDAs for signing, it may seem appropriate to use
a global PDA to represent the program. However, this opens up the possibility of
account validation passing but a user being able to access funds, transfers, or
data not belonging to them.

### Insecure Global PDA

In the example below, the `authority` of the `vault` account is a PDA derived
using the `mint` address stored on the `pool` account. This PDA is passed into
the instruction handler as the `authority` account to sign for the transfer of
tokens from the `vault` to the `withdraw_destination`.

Using the `mint` address as a seed to derive the PDA to sign for the `vault` is
insecure because multiple `pool` accounts could be created for the same `vault`
token account, but with different `withdraw_destination` accounts. By using the
`mint` as a `seed` to derive the PDA for signing token transfers, any `pool`
account could sign for the transfer of tokens from a `vault` token account to an
arbitrary `withdraw_destination`.

```rust
use anchor_lang::prelude::*;
use anchor_spl::token::{self, Token, TokenAccount};

declare_id!("ABQaKhtpYQUUgZ9m2sAY7ZHxWv6KyNdhUJW8Dh8NQbkf");

#[program]
pub mod pda_sharing_insecure {
    use super::*;

    pub fn withdraw_tokens(ctx: Context<WithdrawTokens>) -> Result<()> {
        let amount = ctx.accounts.vault.amount;
        let seeds = &[ctx.accounts.pool.mint.as_ref(), &[ctx.accounts.pool.bump]];
        token::transfer(get_transfer_ctx(&ctx.accounts).with_signer(&[seeds]), amount)
    }
}

#[derive(Accounts)]
pub struct WithdrawTokens<'info> {
    #[account(has_one = vault, has_one = withdraw_destination)]
    pool: Account<'info, TokenPool>,
    vault: Account<'info, TokenAccount>,
    withdraw_destination: Account<'info, TokenAccount>,
<<<<<<< HEAD
    /// CHECK: PDA
=======
    /// CHECK: This is the PDA that signs for the transfer
>>>>>>> 0ee7008a
    authority: UncheckedAccount<'info>,
    token_program: Program<'info, Token>,
}

pub fn get_transfer_ctx<'accounts, 'remaining, 'cpi_code, 'info>(
    accounts: &'accounts WithdrawTokens<'info>,
) -> CpiContext<'accounts, 'remaining, 'cpi_code, 'info, token::Transfer<'info>> {
    CpiContext::new(
        accounts.token_program.to_account_info(),
        token::Transfer {
            from: accounts.vault.to_account_info(),
            to: accounts.withdraw_destination.to_account_info(),
            authority: accounts.authority.to_account_info(),
        },
    )
}

#[account]
#[derive(InitSpace)]
pub struct TokenPool {
    pub vault: Pubkey,
    pub mint: Pubkey,
    pub withdraw_destination: Pubkey,
    pub bump: u8,
}
```

### Secure account specific PDA

One approach to create an account specific PDA is to use the
`withdraw_destination` as a seed to derive the PDA used as the authority of the
`vault` token account. This ensures the PDA signing for the CPI in the
`withdraw_tokens` instruction handler is derived using the intended
`withdraw_destination` token account. In other words, tokens from a `vault`
token account can only be withdrawn to the `withdraw_destination` that was
originally initialized with the `pool` account.

```rust
use anchor_lang::prelude::*;
use anchor_spl::token::{self, Token, TokenAccount};

declare_id!("Fg6PaFpoGXkYsidMpWTK6W2BeZ7FEfcYkg476zPFsLnS");

#[program]
pub mod pda_sharing_secure {
    use super::*;

    pub fn withdraw_tokens(ctx: Context<WithdrawTokens>) -> Result<()> {
        let amount = ctx.accounts.vault.amount;
        let seeds = &[
            ctx.accounts.pool.withdraw_destination.as_ref(),
            &[ctx.accounts.pool.bump],
        ];
        token::transfer(get_transfer_ctx(&ctx.accounts).with_signer(&[seeds]), amount)
    }
}

#[derive(Accounts)]
pub struct WithdrawTokens<'info> {
    #[account(has_one = vault, has_one = withdraw_destination)]
    pool: Account<'info, TokenPool>,
    vault: Account<'info, TokenAccount>,
    withdraw_destination: Account<'info, TokenAccount>,
<<<<<<< HEAD
    /// CHECK: PDA
=======
    /// CHECK: This is the PDA that signs for the transfer
>>>>>>> 0ee7008a
    authority: UncheckedAccount<'info>,
    token_program: Program<'info, Token>,
}

pub fn get_transfer_ctx<'accounts, 'remaining, 'cpi_code, 'info>(
    accounts: &'accounts WithdrawTokens<'info>,
) -> CpiContext<'accounts, 'remaining, 'cpi_code, 'info, token::Transfer<'info>> {
    CpiContext::new(
        accounts.token_program.to_account_info(),
        token::Transfer {
            from: accounts.vault.to_account_info(),
            to: accounts.withdraw_destination.to_account_info(),
            authority: accounts.authority.to_account_info(),
        },
    )
}

#[account]
#[derive(InitSpace)]
pub struct TokenPool {
    pub vault: Pubkey,
    pub mint: Pubkey,
    pub withdraw_destination: Pubkey,
    pub bump: u8,
}
```

### Anchor’s seeds and bump Constraints

PDAs can be used as both the address of an account and allow programs to sign
for the PDAs they own.

The example below uses a PDA derived using the `withdraw_destination` as both
the address of the `pool` account and the owner of the `vault` token account.
This means that only the `pool` account associated with the correct `vault` and
`withdraw_destination` can be used in the `withdraw_tokens` instruction handler.

You can use Anchor’s `seeds` and `bump` constraints with the
[`#[account(...)]`](https://www.anchor-lang.com/docs/account-constraints)
attribute to validate the `pool` account PDA. Anchor derives a PDA using the
`seeds` and `bump` specified and compares it against the account passed into the
instruction handler as the `pool` account. The `has_one` constraint is used to
further ensure that only the correct accounts stored on the `pool` account are
passed into the instruction handler.

```rust
use anchor_lang::prelude::*;
use anchor_spl::token::{self, Token, TokenAccount};

declare_id!("ABQaKhtpYQUUgZ9m2sAY7ZHxWv6KyNdhUJW8Dh8NQbkf");

#[program]
pub mod pda_sharing_recommended {
    use super::*;

    pub fn withdraw_tokens(ctx: Context<WithdrawTokens>) -> Result<()> {
        let amount = ctx.accounts.vault.amount;
        let seeds = &[
            ctx.accounts.pool.withdraw_destination.as_ref(),
            &[ctx.accounts.pool.bump],
        ];
        token::transfer(get_transfer_ctx(&ctx.accounts).with_signer(&[seeds]), amount)
    }
}

#[derive(Accounts)]
pub struct WithdrawTokens<'info> {
    #[account(
        seeds = [withdraw_destination.key().as_ref()],
        bump = pool.bump,
        has_one = vault,
        has_one = withdraw_destination,
    )]
    pool: Account<'info, TokenPool>,
    #[account(mut)]
    vault: Account<'info, TokenAccount>,
    #[account(mut)]
    withdraw_destination: Account<'info, TokenAccount>,
    token_program: Program<'info, Token>,
}

pub fn get_transfer_ctx<'accounts, 'remaining, 'cpi_code, 'info>(
    accounts: &'accounts WithdrawTokens<'info>,
) -> CpiContext<'accounts, 'remaining, 'cpi_code, 'info, token::Transfer<'info>> {
    CpiContext::new(
        accounts.token_program.to_account_info(),
        token::Transfer {
            from: accounts.vault.to_account_info(),
            to: accounts.withdraw_destination.to_account_info(),
            authority: accounts.pool.to_account_info(),
        },
    )
}

#[account]
#[derive(InitSpace)]
pub struct TokenPool {
    pub vault: Pubkey,
    pub mint: Pubkey,
    pub withdraw_destination: Pubkey,
    pub bump: u8,
}
```

## Lab

Let’s practice by creating a simple program to demonstrate how PDA sharing can
allow an attacker to withdraw tokens that don’t belong to them. This lab expands
on the examples above by including the instruction handlers to initialize the
required program accounts.

### 1. Starter

To get started, download the starter code on the
[`starter` branch of this repository](https://github.com/solana-developers/pda-sharing/tree/starter).
The starter code includes a program with two instruction handlers and the
boilerplate setup for the test file.

<<<<<<< HEAD
The `initialize_pool` instruction initializes a new `TokenPool` that stores a
`vault`, `mint`, `withdraw_destination`, and `bump`. The `vault` is a associated
=======
The `initialize_pool` instruction handler initializes a new `TokenPool` that
stores a `vault`, `mint`, `withdraw_destination`, and `bump`. The `vault` is a
>>>>>>> 0ee7008a
token account where the authority is set as a PDA derived using the `mint`
address.

The `withdraw_insecure` instruction handler will transfer tokens in the `vault`
token account to a `withdraw_destination` token account.

However, as written the seeds used for signing are not specific to the vault's
withdrawal destination, thus opening up the program to security exploits. Take a
minute to familiarize yourself with the code before continuing on.

### 2. Test withdraw_insecure Instruction Handler

The test file includes the code to invoke the `initialize_pool` instruction
handler and then mint 100 tokens to the `vault` token account. It also includes
a test to invoke the `withdraw_insecure` using the intended
`withdraw_destination`. This shows that the instruction handlers can be used as
intended.

After that, there are two more tests to show how the instruction handlers are
vulnerable to exploit.

The first test invokes the `initialize_pool` instruction handler to create a
"fake" `pool` account using the same `vault` token account, but a different
`withdraw_destination`.

The second test withdraws from this pool, stealing funds from the vault.

```typescript
<<<<<<< HEAD
it("Insecure initialize allows pool to be initialized with wrong vault", async () => {
  await program.methods
    .initializePool(authInsecureBump)
    .accounts({
      pool: poolInsecureFake.publicKey,
      mint: mint,
      vault: vaultInsecure.address,
      withdrawDestination: withdrawDestinationFake,
    })
    .signers([poolInsecureFake])
    .rpc();

  await spl.mintTo(
    connection,
    wallet.payer,
    mint,
    vaultInsecure.address,
    wallet.payer,
    100,
  );

  const account = await spl.getAccount(connection, vaultInsecure.address);
  expect(account.amount).eq(100n);
});

it("Insecure withdraw allows withdraw to wrong destination", async () => {
  await program.methods
    .withdrawInsecure()
    .accounts({
      pool: poolInsecureFake.publicKey,
      authority: authInsecure,
    })
    .rpc();

  const account = await spl.getAccount(connection, vaultInsecure.address);

  expect(account.amount).eq(0n);
=======
it("allows insecure initialization with incorrect vault", async () => {
  try {
    await program.methods
      .initializePool(insecureAuthorityBump)
      .accounts({
        pool: insecurePoolFake.publicKey,
        mint: tokenMint,
        vault: insecureVault.address,
        withdrawDestination: fakeWithdrawDestination,
      })
      .signers([insecurePoolFake])
      .rpc();

    await mintTo(
      connection,
      wallet.payer,
      tokenMint,
      insecureVault.address,
      wallet.payer,
      INITIAL_MINT_AMOUNT,
    );

    const vaultAccount = await getAccount(connection, insecureVault.address);
    expect(Number(vaultAccount.amount)).to.equal(INITIAL_MINT_AMOUNT);
  } catch (error) {
    throw new Error(`Test failed: ${error.message}`);
  }
});

it("allows insecure withdrawal to incorrect destination", async () => {
  try {
    await program.methods
      .withdrawInsecure()
      .accounts({
        pool: insecurePoolFake.publicKey,
        authority: insecureAuthority,
      })
      .rpc();

    const vaultAccount = await getAccount(connection, insecureVault.address);
    expect(Number(vaultAccount.amount)).to.equal(0);
  } catch (error) {
    throw new Error(`Test failed: ${error.message}`);
  }
>>>>>>> 0ee7008a
});
```

Run `anchor test` to see that the transactions complete successfully and the
`withdraw_instrucure` instruction handler allows the `vault` token account to be
drained to a fake withdraw destination stored on the fake `pool` account.

### 3. Add initialize_pool_secure Instruction Handler

Now let's add a new instruction handler to the program for securely initializing
a pool.

<<<<<<< HEAD
This new `initialize_pool_secure` instruction will initialize a `pool` account
as a PDA derived using the `withdraw_destination`. It will also initialize a
`vault` associated token account with the authority set as the `pool` PDA.
=======
This new `initialize_pool_secure` instruction handler will initialize a `pool`
account as a PDA derived using the `withdraw_destination`. It will also
initialize a `vault` token account with the authority set as the `pool` PDA.
>>>>>>> 0ee7008a

```rust
pub fn initialize_pool_secure(ctx: Context<InitializePoolSecure>) -> Result<()> {
    ctx.accounts.pool.vault = ctx.accounts.vault.key();
    ctx.accounts.pool.mint = ctx.accounts.mint.key();
    ctx.accounts.pool.withdraw_destination = ctx.accounts.withdraw_destination.key();
    ctx.accounts.pool.bump = ctx.bumps.pool;
    Ok(())
}
...

#[derive(Accounts)]
pub struct InitializePoolSecure<'info> {
    #[account(
        init,
        payer = payer,
        space = DISCRIMINATOR_SIZE + TokenPool::INIT_SPACE,
        seeds = [withdraw_destination.key().as_ref()],
        bump
    )]
    pub pool: Account<'info, TokenPool>,
    pub mint: Account<'info, Mint>,
    #[account(
        init,
        payer = payer,
        token::mint = mint,
        token::authority = pool,
    )]
    pub vault: Account<'info, TokenAccount>,
    pub withdraw_destination: Account<'info, TokenAccount>,
    #[account(mut)]
    pub payer: Signer<'info>,
    pub system_program: Program<'info, System>,
    pub token_program: Program<'info, Token>,
    pub rent: Sysvar<'info, Rent>,
}
```

### 4. Add withdraw_secure Instruction Handler

Next, add a `withdraw_secure` instruction handler. This instruction handler will
withdraw tokens from the `vault` token account to the `withdraw_destination`.
The `pool` account is validated using the `seeds` and `bump` constraints to
ensure the correct PDA account is provided. The `has_one` constraints check that
the correct `vault` and `withdraw_destination` token accounts are provided.

```rust
pub fn withdraw_secure(ctx: Context<WithdrawTokensSecure>) -> Result<()> {
    let amount = ctx.accounts.vault.amount;
    let seeds = &[
        ctx.accounts.pool.withdraw_destination.as_ref(),
        &[ctx.accounts.pool.bump],
    ];
    token::transfer(
        get_secure_transfer_ctx(&ctx.accounts).with_signer(&[seeds]),
        amount,
    )
}
...

#[derive(Accounts)]
pub struct WithdrawTokensSecure<'info> {
    #[account(
        has_one = vault,
        has_one = withdraw_destination,
        seeds = [withdraw_destination.key().as_ref()],
        bump = pool.bump,
    )]
    pub pool: Account<'info, TokenPool>,
    #[account(mut)]
    pub vault: Account<'info, TokenAccount>,
    #[account(mut)]
    pub withdraw_destination: Account<'info, TokenAccount>,
    pub token_program: Program<'info, Token>,
}

pub fn get_secure_transfer_ctx<'accounts, 'remaining, 'cpi_code, 'info>(
    accounts: &'accounts WithdrawTokensSecure<'info>,
) -> CpiContext<'accounts, 'remaining, 'cpi_code, 'info, token::Transfer<'info>> {
    CpiContext::new(
        accounts.token_program.to_account_info(),
        token::Transfer {
            from: accounts.vault.to_account_info(),
            to: accounts.withdraw_destination.to_account_info(),
            authority: accounts.pool.to_account_info(),
        },
    )
}
```

### 5. Test withdraw_secure Instruction Handler

Finally, return to the test file to test the `withdraw_secure` instruction
handler and show that by narrowing the scope of our PDA signing authority, we've
removed the vulnerability.

Before we write a test showing the vulnerability has been patched let's write a
test that simply shows that the initialization and withdraw instruction handlers
work as expected:

```typescript
<<<<<<< HEAD
it("Secure pool initialization and withdraw works", async () => {
  const withdrawDestinationAccount = await spl.getAccount(
    provider.connection,
    withdrawDestination,
  );

  await program.methods
    .initializePoolSecure()
    .accounts({
      mint: mint,
      vault: vaultRecommended.publicKey,
      withdrawDestination: withdrawDestination,
    })
    .signers([vaultRecommended])
    .rpc();

  await new Promise(x => setTimeout(x, 1000));

  await spl.mintTo(
    connection,
    wallet.payer,
    mint,
    vaultRecommended.publicKey,
    wallet.payer,
    100,
  );

  await program.methods
    .withdrawSecure()
    .accounts({
      vault: vaultRecommended.publicKey,
      withdrawDestination: withdrawDestination,
    })
    .rpc();

  const afterAccount = await spl.getAccount(
    provider.connection,
    withdrawDestination,
  );

  expect(afterAccount.amount - withdrawDestinationAccount.amount).eq(100n);
=======
it("performs secure pool initialization and withdrawal correctly", async () => {
  try {
    const initialWithdrawBalance = await getAccount(
      connection,
      withdrawDestination,
    );

    await program.methods
      .initializePoolSecure()
      .accounts({
        mint: tokenMint,
        vault: recommendedVault.publicKey,
        withdrawDestination: withdrawDestination,
      })
      .signers([recommendedVault])
      .rpc();

    await new Promise(resolve => setTimeout(resolve, 1000));

    await mintTo(
      connection,
      wallet.payer,
      tokenMint,
      recommendedVault.publicKey,
      wallet.payer,
      INITIAL_MINT_AMOUNT,
    );

    await program.methods
      .withdrawSecure()
      .accounts({
        vault: recommendedVault.publicKey,
        withdrawDestination: withdrawDestination,
      })
      .rpc();

    const finalWithdrawBalance = await getAccount(
      connection,
      withdrawDestination,
    );

    expect(
      Number(finalWithdrawBalance.amount) -
        Number(initialWithdrawBalance.amount),
    ).to.equal(INITIAL_MINT_AMOUNT);
  } catch (error) {
    throw new Error(`Test failed: ${error.message}`);
  }
>>>>>>> 0ee7008a
});
```

Now, we'll test that the exploit no longer works. Since the `vault` authority is
the `pool` PDA derived using the intended `withdraw_destination` token account,
there should no longer be a way to withdraw to an account other than the
intended `withdraw_destination`.

Add a test that shows you can't call `withdraw_secure` with the wrong withdrawal
destination. It can use the pool and vault created in the previous test.

```typescript
it("prevents secure withdrawal to incorrect destination", async () => {
  try {
    await program.methods
      .withdrawSecure()
      .accounts({
<<<<<<< HEAD
        vault: vaultRecommended.publicKey,
        withdrawDestination: withdrawDestinationFake,
      })
      .signers([vaultRecommended])
=======
        vault: recommendedVault.publicKey,
        withdrawDestination: fakeWithdrawDestination,
      })
      .signers([recommendedVault])
>>>>>>> 0ee7008a
      .rpc();

    throw new Error("Expected an error but withdrawal succeeded");
  } catch (error) {
    expect(error).to.exist;
    console.log("Error message:", error.message);
  }
});
```

Lastly, since the `pool` account is a PDA derived using the
`withdraw_destination` token account, we can’t create a fake `pool` account
using the same PDA. Add one more test showing that the new
`initialize_pool_secure` instruction handler won't let an attacker put in the
wrong vault.

```typescript
it("prevents secure pool initialization with incorrect vault", async () => {
  try {
    await program.methods
      .initializePoolSecure()
      .accounts({
<<<<<<< HEAD
        mint: mint,
        vault: vaultInsecure.address,
=======
        mint: tokenMint,
        vault: insecureVault.address,
>>>>>>> 0ee7008a
        withdrawDestination: withdrawDestination,
      })
      .signers([recommendedVault])
      .rpc();

    throw new Error("Expected an error but initialization succeeded");
  } catch (error) {
    expect(error).to.exist;
    console.log("Error message:", error.message);
  }
});
```

Run `anchor test` to see that the new instruction handlers don't allow an
attacker to withdraw from a vault that isn't theirs.

```bash
 PDA sharing
    ✔ allows insecure initialization with incorrect vault (852ms)
    ✔ allows insecure withdrawal to incorrect destination (425ms)
    ✔ performs secure pool initialization and withdrawal correctly (2150ms)
Error message: unknown signer: BpaG3NbsvLUqyFLZo9kWPwda3iPM8abJYkBfwBsASsgi
    ✔ prevents secure withdrawal to incorrect destination
Error message: unknown signer: BpaG3NbsvLUqyFLZo9kWPwda3iPM8abJYkBfwBsASsgi
    ✔ prevents secure pool initialization with incorrect vault
```

And that's it! Unlike some of the other security vulnerabilities we've
discussed, this one is more conceptual and can't be fixed by simply using a
particular Anchor type. You'll need to think through the architecture of your
program and ensure that you aren't sharing PDAs across different domains.

If you want to take a look at the final solution code you can find it on the
[`solution` branch of the same repository](https://github.com/solana-developers/pda-sharing/tree/solution).

## Challenge

Just as with other lessons in this unit, your opportunity to practice avoiding
this security exploit lies in auditing your own or other programs.

Take some time to review at least one program and look for potential
vulnerabilities in its PDA structure. PDAs used for signing should be narrow and
focused on a single domain as much as possible.

Remember, if you find a bug or exploit in somebody else's program, please alert
them! If you find one in your own program, be sure to patch it right away.

<Callout type="success" title="Completed the lab?">

Push your code to GitHub and
[tell us what you thought of this lesson](https://form.typeform.com/to/IPH0UGz7#answers-lesson=5744079f-9473-4485-9a14-9be4d31b40d1)!
</Callout><|MERGE_RESOLUTION|>--- conflicted
+++ resolved
@@ -26,25 +26,25 @@
 account validation passing but a user being able to access funds, transfers, or
 data not belonging to them.
 
-### Insecure Global PDA
+### Insecure global PDA
 
 In the example below, the `authority` of the `vault` account is a PDA derived
 using the `mint` address stored on the `pool` account. This PDA is passed into
-the instruction handler as the `authority` account to sign for the transfer of
-tokens from the `vault` to the `withdraw_destination`.
+the instruction as the `authority` account to sign for the transfer tokens from
+the `vault` to the `withdraw_destination`.
 
 Using the `mint` address as a seed to derive the PDA to sign for the `vault` is
 insecure because multiple `pool` accounts could be created for the same `vault`
-token account, but with different `withdraw_destination` accounts. By using the
-`mint` as a `seed` to derive the PDA for signing token transfers, any `pool`
-account could sign for the transfer of tokens from a `vault` token account to an
-arbitrary `withdraw_destination`.
+token account, but a different `withdraw_destination`. By using the `mint` as a
+seed derive the PDA to sign for token transfers, any `pool` account could sign
+for the transfer of tokens from a `vault` token account to an arbitrary
+`withdraw_destination`.
 
 ```rust
 use anchor_lang::prelude::*;
 use anchor_spl::token::{self, Token, TokenAccount};
 
-declare_id!("ABQaKhtpYQUUgZ9m2sAY7ZHxWv6KyNdhUJW8Dh8NQbkf");
+declare_id!("Fg6PaFpoGXkYsidMpWTK6W2BeZ7FEfcYkg476zPFsLnS");
 
 #[program]
 pub mod pda_sharing_insecure {
@@ -53,7 +53,7 @@
     pub fn withdraw_tokens(ctx: Context<WithdrawTokens>) -> Result<()> {
         let amount = ctx.accounts.vault.amount;
         let seeds = &[ctx.accounts.pool.mint.as_ref(), &[ctx.accounts.pool.bump]];
-        token::transfer(get_transfer_ctx(&ctx.accounts).with_signer(&[seeds]), amount)
+        token::transfer(ctx.accounts.transfer_ctx().with_signer(&[seeds]), amount)
     }
 }
 
@@ -63,35 +63,29 @@
     pool: Account<'info, TokenPool>,
     vault: Account<'info, TokenAccount>,
     withdraw_destination: Account<'info, TokenAccount>,
-<<<<<<< HEAD
     /// CHECK: PDA
-=======
-    /// CHECK: This is the PDA that signs for the transfer
->>>>>>> 0ee7008a
     authority: UncheckedAccount<'info>,
     token_program: Program<'info, Token>,
 }
 
-pub fn get_transfer_ctx<'accounts, 'remaining, 'cpi_code, 'info>(
-    accounts: &'accounts WithdrawTokens<'info>,
-) -> CpiContext<'accounts, 'remaining, 'cpi_code, 'info, token::Transfer<'info>> {
-    CpiContext::new(
-        accounts.token_program.to_account_info(),
-        token::Transfer {
-            from: accounts.vault.to_account_info(),
-            to: accounts.withdraw_destination.to_account_info(),
-            authority: accounts.authority.to_account_info(),
-        },
-    )
+impl<'info> WithdrawTokens<'info> {
+    pub fn transfer_ctx(&self) -> CpiContext<'_, '_, '_, 'info, token::Transfer<'info>> {
+        let program = self.token_program.to_account_info();
+        let accounts = token::Transfer {
+            from: self.vault.to_account_info(),
+            to: self.withdraw_destination.to_account_info(),
+            authority: self.authority.to_account_info(),
+        };
+        CpiContext::new(program, accounts)
+    }
 }
 
 #[account]
-#[derive(InitSpace)]
 pub struct TokenPool {
-    pub vault: Pubkey,
-    pub mint: Pubkey,
-    pub withdraw_destination: Pubkey,
-    pub bump: u8,
+    vault: Pubkey,
+    mint: Pubkey,
+    withdraw_destination: Pubkey,
+    bump: u8,
 }
 ```
 
@@ -100,7 +94,7 @@
 One approach to create an account specific PDA is to use the
 `withdraw_destination` as a seed to derive the PDA used as the authority of the
 `vault` token account. This ensures the PDA signing for the CPI in the
-`withdraw_tokens` instruction handler is derived using the intended
+`withdraw_tokens` instruction is derived using the intended
 `withdraw_destination` token account. In other words, tokens from a `vault`
 token account can only be withdrawn to the `withdraw_destination` that was
 originally initialized with the `pool` account.
@@ -121,7 +115,7 @@
             ctx.accounts.pool.withdraw_destination.as_ref(),
             &[ctx.accounts.pool.bump],
         ];
-        token::transfer(get_transfer_ctx(&ctx.accounts).with_signer(&[seeds]), amount)
+        token::transfer(ctx.accounts.transfer_ctx().with_signer(&[seeds]), amount)
     }
 }
 
@@ -131,61 +125,54 @@
     pool: Account<'info, TokenPool>,
     vault: Account<'info, TokenAccount>,
     withdraw_destination: Account<'info, TokenAccount>,
-<<<<<<< HEAD
     /// CHECK: PDA
-=======
-    /// CHECK: This is the PDA that signs for the transfer
->>>>>>> 0ee7008a
     authority: UncheckedAccount<'info>,
     token_program: Program<'info, Token>,
 }
 
-pub fn get_transfer_ctx<'accounts, 'remaining, 'cpi_code, 'info>(
-    accounts: &'accounts WithdrawTokens<'info>,
-) -> CpiContext<'accounts, 'remaining, 'cpi_code, 'info, token::Transfer<'info>> {
-    CpiContext::new(
-        accounts.token_program.to_account_info(),
-        token::Transfer {
-            from: accounts.vault.to_account_info(),
-            to: accounts.withdraw_destination.to_account_info(),
-            authority: accounts.authority.to_account_info(),
-        },
-    )
+impl<'info> WithdrawTokens<'info> {
+    pub fn transfer_ctx(&self) -> CpiContext<'_, '_, '_, 'info, token::Transfer<'info>> {
+        let program = self.token_program.to_account_info();
+        let accounts = token::Transfer {
+            from: self.vault.to_account_info(),
+            to: self.withdraw_destination.to_account_info(),
+            authority: self.authority.to_account_info(),
+        };
+        CpiContext::new(program, accounts)
+    }
 }
 
 #[account]
-#[derive(InitSpace)]
 pub struct TokenPool {
-    pub vault: Pubkey,
-    pub mint: Pubkey,
-    pub withdraw_destination: Pubkey,
-    pub bump: u8,
-}
-```
-
-### Anchor’s seeds and bump Constraints
+    vault: Pubkey,
+    mint: Pubkey,
+    withdraw_destination: Pubkey,
+    bump: u8,
+}
+```
+
+### Anchor’s `seeds` and `bump` constraints
 
 PDAs can be used as both the address of an account and allow programs to sign
 for the PDAs they own.
 
 The example below uses a PDA derived using the `withdraw_destination` as both
-the address of the `pool` account and the owner of the `vault` token account.
-This means that only the `pool` account associated with the correct `vault` and
-`withdraw_destination` can be used in the `withdraw_tokens` instruction handler.
-
-You can use Anchor’s `seeds` and `bump` constraints with the
-[`#[account(...)]`](https://www.anchor-lang.com/docs/account-constraints)
+the address of the `pool` account and owner of the `vault` token account. This
+means that only the `pool` account associated with correct `vault` and
+`withdraw_destination` can be used in the `withdraw_tokens` instruction.
+
+You can use Anchor’s `seeds` and `bump` constraints with the `#[account(...)]`
 attribute to validate the `pool` account PDA. Anchor derives a PDA using the
-`seeds` and `bump` specified and compares it against the account passed into the
-instruction handler as the `pool` account. The `has_one` constraint is used to
-further ensure that only the correct accounts stored on the `pool` account are
-passed into the instruction handler.
+`seeds` and `bump` specified and compare against the account passed into the
+instruction as the `pool` account. The `has_one` constraint is used to further
+ensure that only the correct accounts stored on the `pool` account are passed
+into the instruction.
 
 ```rust
 use anchor_lang::prelude::*;
 use anchor_spl::token::{self, Token, TokenAccount};
 
-declare_id!("ABQaKhtpYQUUgZ9m2sAY7ZHxWv6KyNdhUJW8Dh8NQbkf");
+declare_id!("Fg6PaFpoGXkYsidMpWTK6W2BeZ7FEfcYkg476zPFsLnS");
 
 #[program]
 pub mod pda_sharing_recommended {
@@ -197,99 +184,88 @@
             ctx.accounts.pool.withdraw_destination.as_ref(),
             &[ctx.accounts.pool.bump],
         ];
-        token::transfer(get_transfer_ctx(&ctx.accounts).with_signer(&[seeds]), amount)
+        token::transfer(ctx.accounts.transfer_ctx().with_signer(&[seeds]), amount)
     }
 }
 
 #[derive(Accounts)]
 pub struct WithdrawTokens<'info> {
     #[account(
-        seeds = [withdraw_destination.key().as_ref()],
-        bump = pool.bump,
-        has_one = vault,
-        has_one = withdraw_destination,
-    )]
+				has_one = vault,
+				has_one = withdraw_destination,
+				seeds = [withdraw_destination.key().as_ref()],
+				bump = pool.bump,
+		)]
     pool: Account<'info, TokenPool>,
-    #[account(mut)]
     vault: Account<'info, TokenAccount>,
-    #[account(mut)]
     withdraw_destination: Account<'info, TokenAccount>,
     token_program: Program<'info, Token>,
 }
 
-pub fn get_transfer_ctx<'accounts, 'remaining, 'cpi_code, 'info>(
-    accounts: &'accounts WithdrawTokens<'info>,
-) -> CpiContext<'accounts, 'remaining, 'cpi_code, 'info, token::Transfer<'info>> {
-    CpiContext::new(
-        accounts.token_program.to_account_info(),
-        token::Transfer {
-            from: accounts.vault.to_account_info(),
-            to: accounts.withdraw_destination.to_account_info(),
-            authority: accounts.pool.to_account_info(),
-        },
-    )
+impl<'info> WithdrawTokens<'info> {
+    pub fn transfer_ctx(&self) -> CpiContext<'_, '_, '_, 'info, token::Transfer<'info>> {
+        let program = self.token_program.to_account_info();
+        let accounts = token::Transfer {
+            from: self.vault.to_account_info(),
+            to: self.withdraw_destination.to_account_info(),
+            authority: self.pool.to_account_info(),
+        };
+        CpiContext::new(program, accounts)
+    }
 }
 
 #[account]
-#[derive(InitSpace)]
 pub struct TokenPool {
-    pub vault: Pubkey,
-    pub mint: Pubkey,
-    pub withdraw_destination: Pubkey,
-    pub bump: u8,
+    vault: Pubkey,
+    mint: Pubkey,
+    withdraw_destination: Pubkey,
+    bump: u8,
 }
 ```
 
 ## Lab
 
-Let’s practice by creating a simple program to demonstrate how PDA sharing can
-allow an attacker to withdraw tokens that don’t belong to them. This lab expands
-on the examples above by including the instruction handlers to initialize the
-required program accounts.
-
-### 1. Starter
-
-To get started, download the starter code on the
-[`starter` branch of this repository](https://github.com/solana-developers/pda-sharing/tree/starter).
-The starter code includes a program with two instruction handlers and the
-boilerplate setup for the test file.
-
-<<<<<<< HEAD
+Let’s practice by creating a simple program to demonstrate how a PDA sharing can
+allow an attacker to withdraw tokens that don’t belong to them. this lab expands
+on the examples above by including the instructions to initialize the required
+program accounts.
+
+#### 1. Starter
+
+To get started, download the starter code on the `starter` branch of
+[this repository](https://github.com/solana-developers/pda-sharing/tree/starter).
+The starter code includes a program with two instructions and the boilerplate
+setup for the test file.
+
 The `initialize_pool` instruction initializes a new `TokenPool` that stores a
 `vault`, `mint`, `withdraw_destination`, and `bump`. The `vault` is a associated
-=======
-The `initialize_pool` instruction handler initializes a new `TokenPool` that
-stores a `vault`, `mint`, `withdraw_destination`, and `bump`. The `vault` is a
->>>>>>> 0ee7008a
 token account where the authority is set as a PDA derived using the `mint`
 address.
 
-The `withdraw_insecure` instruction handler will transfer tokens in the `vault`
-token account to a `withdraw_destination` token account.
+The `withdraw_insecure` instruction will transfer tokens in the `vault` token
+account to a `withdraw_destination` token account.
 
 However, as written the seeds used for signing are not specific to the vault's
-withdrawal destination, thus opening up the program to security exploits. Take a
+withdraw destination, thus opening up the program to security exploits. Take a
 minute to familiarize yourself with the code before continuing on.
 
-### 2. Test withdraw_insecure Instruction Handler
-
-The test file includes the code to invoke the `initialize_pool` instruction
-handler and then mint 100 tokens to the `vault` token account. It also includes
-a test to invoke the `withdraw_insecure` using the intended
-`withdraw_destination`. This shows that the instruction handlers can be used as
-intended.
-
-After that, there are two more tests to show how the instruction handlers are
-vulnerable to exploit.
-
-The first test invokes the `initialize_pool` instruction handler to create a
-"fake" `pool` account using the same `vault` token account, but a different
+#### 2. Test `withdraw_insecure` instruction
+
+The test file includes the code to invoke the `initialize_pool` instruction and
+then mint 100 tokens to the `vault` token account. It also includes a test to
+invoke the `withdraw_insecure` using the intended `withdraw_destination`. This
+shows that the instructions can be used as intended.
+
+After that, there are two more tests to show how the instructions are vulnerable
+to exploit.
+
+The first test invokes the `initialize_pool` instruction to create a "fake"
+`pool` account using the same `vault` token account, but a different
 `withdraw_destination`.
 
 The second test withdraws from this pool, stealing funds from the vault.
 
 ```typescript
-<<<<<<< HEAD
 it("Insecure initialize allows pool to be initialized with wrong vault", async () => {
   await program.methods
     .initializePool(authInsecureBump)
@@ -327,82 +303,30 @@
   const account = await spl.getAccount(connection, vaultInsecure.address);
 
   expect(account.amount).eq(0n);
-=======
-it("allows insecure initialization with incorrect vault", async () => {
-  try {
-    await program.methods
-      .initializePool(insecureAuthorityBump)
-      .accounts({
-        pool: insecurePoolFake.publicKey,
-        mint: tokenMint,
-        vault: insecureVault.address,
-        withdrawDestination: fakeWithdrawDestination,
-      })
-      .signers([insecurePoolFake])
-      .rpc();
-
-    await mintTo(
-      connection,
-      wallet.payer,
-      tokenMint,
-      insecureVault.address,
-      wallet.payer,
-      INITIAL_MINT_AMOUNT,
-    );
-
-    const vaultAccount = await getAccount(connection, insecureVault.address);
-    expect(Number(vaultAccount.amount)).to.equal(INITIAL_MINT_AMOUNT);
-  } catch (error) {
-    throw new Error(`Test failed: ${error.message}`);
-  }
 });
-
-it("allows insecure withdrawal to incorrect destination", async () => {
-  try {
-    await program.methods
-      .withdrawInsecure()
-      .accounts({
-        pool: insecurePoolFake.publicKey,
-        authority: insecureAuthority,
-      })
-      .rpc();
-
-    const vaultAccount = await getAccount(connection, insecureVault.address);
-    expect(Number(vaultAccount.amount)).to.equal(0);
-  } catch (error) {
-    throw new Error(`Test failed: ${error.message}`);
-  }
->>>>>>> 0ee7008a
-});
 ```
 
 Run `anchor test` to see that the transactions complete successfully and the
-`withdraw_instrucure` instruction handler allows the `vault` token account to be
-drained to a fake withdraw destination stored on the fake `pool` account.
-
-### 3. Add initialize_pool_secure Instruction Handler
-
-Now let's add a new instruction handler to the program for securely initializing
-a pool.
-
-<<<<<<< HEAD
+`withdraw_instrucure` instruction allows the `vault` token account to be drained
+to a fake withdraw destination stored on the fake `pool` account.
+
+#### 3. Add `initialize_pool_secure` instruction
+
+Now let's add a new instruction to the program for securely initializing a pool.
+
 This new `initialize_pool_secure` instruction will initialize a `pool` account
 as a PDA derived using the `withdraw_destination`. It will also initialize a
 `vault` associated token account with the authority set as the `pool` PDA.
-=======
-This new `initialize_pool_secure` instruction handler will initialize a `pool`
-account as a PDA derived using the `withdraw_destination`. It will also
-initialize a `vault` token account with the authority set as the `pool` PDA.
->>>>>>> 0ee7008a
 
 ```rust
 pub fn initialize_pool_secure(ctx: Context<InitializePoolSecure>) -> Result<()> {
     ctx.accounts.pool.vault = ctx.accounts.vault.key();
     ctx.accounts.pool.mint = ctx.accounts.mint.key();
     ctx.accounts.pool.withdraw_destination = ctx.accounts.withdraw_destination.key();
-    ctx.accounts.pool.bump = ctx.bumps.pool;
+    ctx.accounts.pool.bump = *ctx.bumps.get("pool").unwrap();
     Ok(())
 }
+
 ...
 
 #[derive(Accounts)]
@@ -432,25 +356,22 @@
 }
 ```
 
-### 4. Add withdraw_secure Instruction Handler
-
-Next, add a `withdraw_secure` instruction handler. This instruction handler will
-withdraw tokens from the `vault` token account to the `withdraw_destination`.
-The `pool` account is validated using the `seeds` and `bump` constraints to
-ensure the correct PDA account is provided. The `has_one` constraints check that
-the correct `vault` and `withdraw_destination` token accounts are provided.
+#### 4. Add `withdraw_secure` instruction
+
+Next, add a `withdraw_secure` instruction. This instruction will withdraw tokens
+from the `vault` token account to the `withdraw_destination`. The `pool` account
+is validated using the `seeds` and `bump` constraints to ensure the correct PDA
+account is provided. The `has_one` constraints check that the correct `vault`
+and `withdraw_destination` token accounts are provided.
 
 ```rust
 pub fn withdraw_secure(ctx: Context<WithdrawTokensSecure>) -> Result<()> {
     let amount = ctx.accounts.vault.amount;
     let seeds = &[
-        ctx.accounts.pool.withdraw_destination.as_ref(),
-        &[ctx.accounts.pool.bump],
+    ctx.accounts.pool.withdraw_destination.as_ref(),
+      &[ctx.accounts.pool.bump],
     ];
-    token::transfer(
-        get_secure_transfer_ctx(&ctx.accounts).with_signer(&[seeds]),
-        amount,
-    )
+    token::transfer(ctx.accounts.transfer_ctx().with_signer(&[seeds]), amount)
 }
 ...
 
@@ -462,40 +383,38 @@
         seeds = [withdraw_destination.key().as_ref()],
         bump = pool.bump,
     )]
-    pub pool: Account<'info, TokenPool>,
+    pool: Account<'info, TokenPool>,
     #[account(mut)]
-    pub vault: Account<'info, TokenAccount>,
+    vault: Account<'info, TokenAccount>,
     #[account(mut)]
-    pub withdraw_destination: Account<'info, TokenAccount>,
-    pub token_program: Program<'info, Token>,
-}
-
-pub fn get_secure_transfer_ctx<'accounts, 'remaining, 'cpi_code, 'info>(
-    accounts: &'accounts WithdrawTokensSecure<'info>,
-) -> CpiContext<'accounts, 'remaining, 'cpi_code, 'info, token::Transfer<'info>> {
-    CpiContext::new(
-        accounts.token_program.to_account_info(),
-        token::Transfer {
-            from: accounts.vault.to_account_info(),
-            to: accounts.withdraw_destination.to_account_info(),
-            authority: accounts.pool.to_account_info(),
-        },
-    )
-}
-```
-
-### 5. Test withdraw_secure Instruction Handler
-
-Finally, return to the test file to test the `withdraw_secure` instruction
-handler and show that by narrowing the scope of our PDA signing authority, we've
-removed the vulnerability.
+    withdraw_destination: Account<'info, TokenAccount>,
+    token_program: Program<'info, Token>,
+}
+
+impl<'info> WithdrawTokensSecure<'info> {
+    pub fn transfer_ctx(&self) -> CpiContext<'_, '_, '_, 'info, token::Transfer<'info>> {
+        let program = self.token_program.to_account_info();
+        let accounts = token::Transfer {
+            from: self.vault.to_account_info(),
+            to: self.withdraw_destination.to_account_info(),
+            authority: self.pool.to_account_info(),
+        };
+        CpiContext::new(program, accounts)
+    }
+}
+```
+
+#### 5. Test `withdraw_secure` instruction
+
+Finally, return to the test file to test the `withdraw_secure` instruction and
+show that by narrowing the scope of our PDA signing authority, we've removed the
+vulnerability.
 
 Before we write a test showing the vulnerability has been patched let's write a
-test that simply shows that the initialization and withdraw instruction handlers
-work as expected:
+test that simply shows that the initialization and withdraw instructions work as
+expected:
 
 ```typescript
-<<<<<<< HEAD
 it("Secure pool initialization and withdraw works", async () => {
   const withdrawDestinationAccount = await spl.getAccount(
     provider.connection,
@@ -537,56 +456,6 @@
   );
 
   expect(afterAccount.amount - withdrawDestinationAccount.amount).eq(100n);
-=======
-it("performs secure pool initialization and withdrawal correctly", async () => {
-  try {
-    const initialWithdrawBalance = await getAccount(
-      connection,
-      withdrawDestination,
-    );
-
-    await program.methods
-      .initializePoolSecure()
-      .accounts({
-        mint: tokenMint,
-        vault: recommendedVault.publicKey,
-        withdrawDestination: withdrawDestination,
-      })
-      .signers([recommendedVault])
-      .rpc();
-
-    await new Promise(resolve => setTimeout(resolve, 1000));
-
-    await mintTo(
-      connection,
-      wallet.payer,
-      tokenMint,
-      recommendedVault.publicKey,
-      wallet.payer,
-      INITIAL_MINT_AMOUNT,
-    );
-
-    await program.methods
-      .withdrawSecure()
-      .accounts({
-        vault: recommendedVault.publicKey,
-        withdrawDestination: withdrawDestination,
-      })
-      .rpc();
-
-    const finalWithdrawBalance = await getAccount(
-      connection,
-      withdrawDestination,
-    );
-
-    expect(
-      Number(finalWithdrawBalance.amount) -
-        Number(initialWithdrawBalance.amount),
-    ).to.equal(INITIAL_MINT_AMOUNT);
-  } catch (error) {
-    throw new Error(`Test failed: ${error.message}`);
-  }
->>>>>>> 0ee7008a
 });
 ```
 
@@ -599,28 +468,21 @@
 destination. It can use the pool and vault created in the previous test.
 
 ```typescript
-it("prevents secure withdrawal to incorrect destination", async () => {
+it("Secure withdraw doesn't allow withdraw to wrong destination", async () => {
   try {
     await program.methods
       .withdrawSecure()
       .accounts({
-<<<<<<< HEAD
         vault: vaultRecommended.publicKey,
         withdrawDestination: withdrawDestinationFake,
       })
       .signers([vaultRecommended])
-=======
-        vault: recommendedVault.publicKey,
-        withdrawDestination: fakeWithdrawDestination,
-      })
-      .signers([recommendedVault])
->>>>>>> 0ee7008a
       .rpc();
 
-    throw new Error("Expected an error but withdrawal succeeded");
+    assert.fail("expected error");
   } catch (error) {
-    expect(error).to.exist;
-    console.log("Error message:", error.message);
+    console.log(error.message);
+    expect(error);
   }
 });
 ```
@@ -628,47 +490,44 @@
 Lastly, since the `pool` account is a PDA derived using the
 `withdraw_destination` token account, we can’t create a fake `pool` account
 using the same PDA. Add one more test showing that the new
-`initialize_pool_secure` instruction handler won't let an attacker put in the
-wrong vault.
+`initialize_pool_secure` instruction won't let an attacker put in the wrong
+vault.
 
 ```typescript
-it("prevents secure pool initialization with incorrect vault", async () => {
+it("Secure pool initialization doesn't allow wrong vault", async () => {
   try {
     await program.methods
       .initializePoolSecure()
       .accounts({
-<<<<<<< HEAD
         mint: mint,
         vault: vaultInsecure.address,
-=======
-        mint: tokenMint,
-        vault: insecureVault.address,
->>>>>>> 0ee7008a
         withdrawDestination: withdrawDestination,
       })
-      .signers([recommendedVault])
+      .signers([vaultRecommended])
       .rpc();
 
-    throw new Error("Expected an error but initialization succeeded");
+    assert.fail("expected error");
   } catch (error) {
-    expect(error).to.exist;
-    console.log("Error message:", error.message);
+    console.log(error.message);
+    expect(error);
   }
 });
 ```
 
-Run `anchor test` to see that the new instruction handlers don't allow an
-attacker to withdraw from a vault that isn't theirs.
-
-```bash
- PDA sharing
-    ✔ allows insecure initialization with incorrect vault (852ms)
-    ✔ allows insecure withdrawal to incorrect destination (425ms)
-    ✔ performs secure pool initialization and withdrawal correctly (2150ms)
-Error message: unknown signer: BpaG3NbsvLUqyFLZo9kWPwda3iPM8abJYkBfwBsASsgi
-    ✔ prevents secure withdrawal to incorrect destination
-Error message: unknown signer: BpaG3NbsvLUqyFLZo9kWPwda3iPM8abJYkBfwBsASsgi
-    ✔ prevents secure pool initialization with incorrect vault
+Run `anchor test` and to see that the new instructions don't allow an attacker
+to withdraw from a vault that isn't theirs.
+
+```
+  pda-sharing
+    ✔ Initialize Pool Insecure (981ms)
+    ✔ Withdraw (470ms)
+    ✔ Insecure initialize allows pool to be initialized with wrong vault (10983ms)
+    ✔ Insecure withdraw allows stealing from vault (492ms)
+    ✔ Secure pool initialization and withdraw works (2502ms)
+unknown signer: ARjxAsEPj6YsAPKaBfd1AzUHbNPtAeUsqusAmBchQTfV
+    ✔ Secure withdraw doesn't allow withdraw to wrong destination
+unknown signer: GJcHJLot3whbY1aC9PtCsBYk5jWoZnZRJPy5uUwzktAY
+    ✔ Secure pool initialization doesn't allow wrong vault
 ```
 
 And that's it! Unlike some of the other security vulnerabilities we've
@@ -677,7 +536,8 @@
 program and ensure that you aren't sharing PDAs across different domains.
 
 If you want to take a look at the final solution code you can find it on the
-[`solution` branch of the same repository](https://github.com/solana-developers/pda-sharing/tree/solution).
+`solution` branch of
+[the same repository](https://github.com/solana-developers/pda-sharing/tree/solution).
 
 ## Challenge
 
@@ -692,7 +552,6 @@
 them! If you find one in your own program, be sure to patch it right away.
 
 <Callout type="success" title="Completed the lab?">
-
 Push your code to GitHub and
 [tell us what you thought of this lesson](https://form.typeform.com/to/IPH0UGz7#answers-lesson=5744079f-9473-4485-9a14-9be4d31b40d1)!
 </Callout>