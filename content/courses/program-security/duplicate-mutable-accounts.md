---
title: Duplicate Mutable Accounts
objectives:
  - Explain the security risks associated with instructions that require two
    mutable accounts of the same type and how to avoid them
  - Implement a check for duplicate mutable accounts using native Rust
  - Implement a check for duplicate mutable accounts using Anchor constraints
description:
  "Under vulnerabilities that can occur with instruction handlers that handle
  two mutable accounts, and how to mitigate them."
---

## Summary

- When an instruction requires two mutable accounts of the same type, an
  attacker can pass in the same account twice, leading to unintended mutations.
- To check for duplicate mutable accounts in Rust, simply compare the public
  keys of the two accounts and throw an error if they are the same.

### Checking for Duplicate Mutable Accounts in Rust

In Rust, you can simply compare the public keys of the accounts and return an
error if they are identical:

```rust
if ctx.accounts.account_one.key() == ctx.accounts.account_two.key() {
  return Err(ProgramError::InvalidArgument)
}
```

### Using Constraints in Anchor

In Anchor, you can add an explicit `constraint` to an account, ensuring it is
not the same as another account.

## Lesson

**Duplicate Mutable Accounts** occur when an instruction requires two mutable
accounts of the same type. If the same account is passed twice, it can be
mutated in unintended ways, potentially causing security vulnerabilities.

### No check

Consider a program that updates a data field for `user_a` and `user_b` in a
single instruction. If the same account is passed for both `user_a` and
`user_b`, the program will overwrite the data field with the second value,
potentially leading to unintended side effects.

```rust
use anchor_lang::prelude::*;

declare_id!("Fg6PaFpoGXkYsidMpWTK6W2BeZ7FEfcYkg476zPFsLnS");

#[program]
pub mod duplicate_mutable_accounts_insecure {
    use super::*;

    pub fn update(ctx: Context<Update>, a: u64, b: u64) -> Result<()> {
        ctx.accounts.user_a.data = a;
        ctx.accounts.user_b.data = b;
        Ok(())
    }
}

#[derive(Accounts)]
pub struct Update<'info> {
    #[account(mut)]
    pub user_a: Account<'info, User>,
    #[account(mut)]
    pub user_b: Account<'info, User>,
}

#[account]
#[derive(Default)]
pub struct User {
    pub data: u64,
}
```

#### Adding a check in Rust

To avoid this, add a check in the instruction logic to ensure the accounts are
different:

```rust
if ctx.accounts.user_a.key() == ctx.accounts.user_b.key() {
    return Err(ProgramError::InvalidArgument)
}
```

This check ensures that `user_a` and `user_b` are not the same account.

```rust
use anchor_lang::prelude::*;

declare_id!("Fg6PaFpoGXkYsidMpWTK6W2BeZ7FEfcYkg476zPFsLnS");

#[program]
pub mod duplicate_mutable_accounts_secure {
    use super::*;

    pub fn update(ctx: Context<Update>, a: u64, b: u64) -> Result<()> {
        if ctx.accounts.user_a.key() == ctx.accounts.user_b.key() {
            return Err(ProgramError::InvalidArgument)
        }
        ctx.accounts.user_a.data = a;
        ctx.accounts.user_b.data = b;
        Ok(())
    }
}

#[derive(Accounts)]
pub struct Update<'info> {
    #[account(mut)]
    pub user_a: Account<'info, User>,
    #[account(mut)]
    pub user_b: Account<'info, User>,
}

#[account]
#[derive(Default)]
pub struct User {
    pub data: u64,
}
```

#### Using Anchor Constraint

An even better solution in Anchor is to use
[the `constraint` keyword](https://www.anchor-lang.com/docs/account-constraints)
in the account validation struct.

You can use the #[account(..)] attribute macro and the constraint keyword to add
a manual constraint to an account. The constraint keyword will check whether the
expression that follows evaluates to true or false, returning an error if the
expression evaluates to false.

This ensures the check is performed automatically during account validation:

```rust
use anchor_lang::prelude::*;

declare_id!("AjBhRphs24vC1V8zZM25PTuLJhJJXFnYbimsZF8jpJAS");

#[program]
pub mod duplicate_mutable_accounts_recommended {
    use super::*;

    pub fn update(ctx: Context<Update>, a: u64, b: u64) -> Result<()> {
        ctx.accounts.user_a.data = a;
        ctx.accounts.user_b.data = b;
        Ok(())
    }
}

#[derive(Accounts)]
pub struct Update<'info> {
    #[account(
        mut,
        constraint = user_a.key() != user_b.key())]
    pub user_a: Account<'info, User>,
    #[account(mut)]
    pub user_b: Account<'info, User>,
}

#[account]
#[derive(Default)]
pub struct User {
    pub data: u64,
}
```

## Lab

Let’s practice by creating a simple Rock Paper Scissors program to demonstrate
how failing to check for duplicate mutable accounts can cause undefined behavior
within your program.

This program will initialize “player” accounts and have a separate instruction
that requires two player accounts to represent starting a game of rock, paper
and scissors.

- An `initialize` instruction to initialize a `PlayerState` account
- A `rock_paper_scissors_shoot_insecure` instruction that requires two
  `PlayerState` accounts, but does not check that the accounts passed into the
  instruction are different
- A `rock_paper_scissors_shoot_secure` instruction that is the same as the
  `rock_paper_scissors_shoot_insecure` instruction but adds a constraint that
  ensures the two player accounts are different

### Starter

To get started, download the starter code on the `starter` branch
of [this repository](https://github.com/solana-developers/duplicate-mutable-accounts/tree/starter).
The starter code includes a program with two instructions and the boilerplate
setup for the test file.

The `initialize` instruction initializes a new `PlayerState` account that stores
the public key of a player and a `choice` field that is set to `None`.

The `rock_paper_scissors_shoot_insecure` instruction requires two `PlayerState`
accounts and requires a choice from the `RockPaperScissors` enum for each
player, but does not check that the accounts passed into the instruction are
different. This means a single account can be used for both `PlayerState`
accounts in the instruction.

```rust filename="constants.rs"
pub const DISCRIMINATOR_SIZE: usize = 8;
```

```rust filename="lib.rs"
use anchor_lang::prelude::*;

mod constants;
use constants::DISCRIMINATOR_SIZE;

declare_id!("Lo5sj2wWy4BHbe8kCSUvgdhzFbv9c6CEERfgAXusBj9");

const DISCRIMINATOR_SIZE: usize = 8;

#[program]
pub mod duplicate_mutable_accounts {
    use super::*;

    pub fn initialize(ctx: Context<Initialize>) -> Result<()> {
        ctx.accounts.new_player.player = ctx.accounts.payer.key();
        ctx.accounts.new_player.choice = None;
        Ok(())
    }

    pub fn rock_paper_scissors_shoot_insecure(
        ctx: Context<RockPaperScissorsInsecure>,
        player_one_choice: RockPaperScissors,
        player_two_choice: RockPaperScissors,
    ) -> Result<()> {
        ctx.accounts.player_one.choice = Some(player_one_choice);
        ctx.accounts.player_two.choice = Some(player_two_choice);
        Ok(())
    }
}

#[derive(Accounts)]
pub struct Initialize<'info> {
    #[account(
        init,
        payer = payer,
        space = DISCRIMINATOR_SIZE + PlayerState::INIT_SPACE
    )]
    pub new_player: Account<'info, PlayerState>,
    #[account(mut)]
    pub payer: Signer<'info>,
    pub system_program: Program<'info, System>,
}

#[derive(Accounts)]
pub struct RockPaperScissorsInsecure<'info> {
    #[account(mut)]
    pub player_one: Account<'info, PlayerState>,
    #[account(mut)]
    pub player_two: Account<'info, PlayerState>,
}

#[account]
<<<<<<< HEAD
#[derive(InitSpace)]
=======
#[derive(Default, InitSpace)]
>>>>>>> 15324b60
pub struct PlayerState {
    pub player: Pubkey,
    pub choice: Option<RockPaperScissors>,
}

<<<<<<< HEAD
#[derive(Clone, Copy, AnchorDeserialize, AnchorSerialize)]
#[derive(InitSpace)]
=======
#[derive(AnchorSerialize, AnchorDeserialize, Clone, Copy, PartialEq, Eq, InitSpace)]
>>>>>>> 15324b60
pub enum RockPaperScissors {
    Rock,
    Paper,
    Scissors,
}
```

### Test rock_paper_scissors_shoot_insecure instruction

The test file includes the code to invoke the `initialize` instruction twice to
create two player accounts.

Add a test to invoke the `rock_paper_scissors_shoot_insecure` instruction by
passing in the `playerOne.publicKey` for as both `playerOne` and `playerTwo`.

```typescript
describe("duplicate-mutable-accounts", () => {
<<<<<<< HEAD
	...
	it("Invoke insecure instruction with the same player should be successful", async () => {
=======
    ...
    it("Invokes insecure instruction", async () => {
>>>>>>> 15324b60
        await program.methods
        .rockPaperScissorsShootInsecure({ rock: {} }, { scissors: {} })
        .accounts({
            playerOne: playerOne.publicKey,
            playerTwo: playerOne.publicKey,
        })
        .rpc()

        const p1 = await program.account.playerState.fetch(playerOne.publicKey)
        assert.equal(JSON.stringify(p1.choice), JSON.stringify({ scissors: {} }))
        assert.notEqual(JSON.stringify(p1.choice), JSON.stringify({ rock: {} }))
    })
})
```

Run `anchor test` to see that the transactions are completed successfully, even
though the same account is used as two accounts in the instruction. Since the
`playerOne` account is used as both players in the instruction, note the
`choice` stored on the `playerOne` account is also overridden and set
incorrectly as `scissors`.

```bash
duplicate-mutable-accounts
  ✔ Initialized Player One should be successful (461ms)
  ✔ Initialized Player Two should be successful (404ms)
  ✔ Invoke insecure instruction with the same player should be successful (406ms)
```

Not only does allowing duplicate accounts do not make a whole lot of sense for
the game, but it also causes undefined behavior. If we were to build out this
program further, the program only has one chosen option and therefore can't be
compared against a second option. The game would end in a draw every time. It's
also unclear to a human whether `playerOne`'s choice should be rock or scissors,
so the program behavior is strange.

### Add rock_paper_scissors_shoot_secure instruction

Next, return to `lib.rs` and add a `rock_paper_scissors_shoot_secure`
instruction that uses the `#[account(...)]` macro to add an additional
`constraint` to check that `player_one` and `player_two` are different accounts.

```rust
#[program]
pub mod duplicate_mutable_accounts {
    use super::*;
        ...
        pub fn rock_paper_scissors_shoot_secure(
            ctx: Context<RockPaperScissorsSecure>,
            player_one_choice: RockPaperScissors,
            player_two_choice: RockPaperScissors,
        ) -> Result<()> {
            ctx.accounts.player_one.choice = Some(player_one_choice);
            ctx.accounts.player_two.choice = Some(player_two_choice);
            Ok(())
        }
}

#[derive(Accounts)]
pub struct RockPaperScissorsSecure<'info> {
    #[account(
        mut,
        constraint = player_one.key() != player_two.key()
    )]
    pub player_one: Account<'info, PlayerState>,
    #[account(mut)]
    pub player_two: Account<'info, PlayerState>,
}
```

### Test rock_paper_scissors_shoot_secure instruction

To test the `rock_paper_scissors_shoot_secure` instruction, we’ll invoke the
instruction twice. First, we’ll invoke the instruction using two different
player accounts to check that the instruction works as intended. Then, we’ll
invoke the instruction using the `playerOne.publicKey` as both player accounts,
which we expect to fail.

```typescript
describe("duplicate-mutable-accounts", () => {
<<<<<<< HEAD
	...
    it("Invoke secure instruction with different players should be successful", async () => {
    await program.methods
      .rockPaperScissorsShootSecure({ rock: {} }, { scissors: {} })
      .accounts({
        playerOne: playerOne.publicKey,
        playerTwo: playerTwo.publicKey,
      })
      .rpc();

    const p1 = await program.account.playerState.fetch(playerOne.publicKey);
    const p2 = await program.account.playerState.fetch(playerTwo.publicKey);
    assert.equal(JSON.stringify(p1.choice), JSON.stringify({ rock: {} }));
    assert.equal(JSON.stringify(p2.choice), JSON.stringify({ scissors: {} }));
  });

  it("Invoke secure instruction with the same player should throw an expection", async () => {
    try {
      await program.methods
=======
    ...
    it("Invokes secure instruction", async () => {
        await program.methods
>>>>>>> 15324b60
        .rockPaperScissorsShootSecure({ rock: {} }, { scissors: {} })
        .accounts({
          playerOne: playerOne.publicKey,
          playerTwo: playerOne.publicKey,
        })
        .rpc();
    } catch (err) {
      expect(err);
      console.log(err);
    }
  });
})
```

Run `anchor test` to see that the instruction works as intended and using the
`playerOne` account twice returns the expected error.

```bash
'Program Lo5sj2wWy4BHbe8kCSUvgdhzFbv9c6CEERfgAXusBj9 invoke [1]',
'Program log: Instruction: RockPaperScissorsShootSecure',
'Program log: AnchorError caused by account: player_one. Error Code: ConstraintRaw. Error Number: 2003. Error Message: A raw constraint was violated.',
'Program Lo5sj2wWy4BHbe8kCSUvgdhzFbv9c6CEERfgAXusBj9 consumed 3414 of 200000 compute units',
'Program Lo5sj2wWy4BHbe8kCSUvgdhzFbv9c6CEERfgAXusBj9 failed: custom program error: 0x7d3'
```

The simple constraint is all it takes to close this loophole. While somewhat
contrived, this example illustrates the odd behavior that can occur if you write
your program under the assumption that two same-typed accounts will be different
instances of an account but don't explicitly write that constraint into your
program. Always think about the behavior you're expecting from the program and
whether that is explicit.

If you want to take a look at the final solution code you can find it on the
`solution` branch of
[the repository](https://github.com/solana-developers/duplicate-mutable-accounts/tree/solution).

## Challenge

Just as with other lessons in this unit, your opportunity to practice avoiding
this security exploit lies in auditing your own or other programs.

Take some time to review at least one program and ensure that any instructions
with two same-typed mutable accounts are properly constrained to avoid
duplicates.

Remember, if you find a bug or exploit in somebody else's program, please alert
them! If you find one in your own program, be sure to patch it right away.

<Callout type="success" title="Completed the lab?">
Push your code to GitHub and
[tell us what you thought of this lesson](https://form.typeform.com/to/IPH0UGz7#answers-lesson=9b759e39-7a06-4694-ab6d-e3e7ac266ea7)!
</Callout><|MERGE_RESOLUTION|>--- conflicted
+++ resolved
@@ -261,22 +261,15 @@
 }
 
 #[account]
-<<<<<<< HEAD
 #[derive(InitSpace)]
-=======
-#[derive(Default, InitSpace)]
->>>>>>> 15324b60
 pub struct PlayerState {
-    pub player: Pubkey,
-    pub choice: Option<RockPaperScissors>,
-}
-
-<<<<<<< HEAD
+    player: Pubkey,
+    choice: Option<RockPaperScissors>,
+}
+
+
 #[derive(Clone, Copy, AnchorDeserialize, AnchorSerialize)]
 #[derive(InitSpace)]
-=======
-#[derive(AnchorSerialize, AnchorDeserialize, Clone, Copy, PartialEq, Eq, InitSpace)]
->>>>>>> 15324b60
 pub enum RockPaperScissors {
     Rock,
     Paper,
@@ -294,13 +287,8 @@
 
 ```typescript
 describe("duplicate-mutable-accounts", () => {
-<<<<<<< HEAD
 	...
 	it("Invoke insecure instruction with the same player should be successful", async () => {
-=======
-    ...
-    it("Invokes insecure instruction", async () => {
->>>>>>> 15324b60
         await program.methods
         .rockPaperScissorsShootInsecure({ rock: {} }, { scissors: {} })
         .accounts({
@@ -380,7 +368,6 @@
 
 ```typescript
 describe("duplicate-mutable-accounts", () => {
-<<<<<<< HEAD
 	...
     it("Invoke secure instruction with different players should be successful", async () => {
     await program.methods
@@ -400,11 +387,6 @@
   it("Invoke secure instruction with the same player should throw an expection", async () => {
     try {
       await program.methods
-=======
-    ...
-    it("Invokes secure instruction", async () => {
-        await program.methods
->>>>>>> 15324b60
         .rockPaperScissorsShootSecure({ rock: {} }, { scissors: {} })
         .accounts({
           playerOne: playerOne.publicKey,
