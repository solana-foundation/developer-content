--- conflicted
+++ resolved
@@ -1,15 +1,9 @@
 ---
 title: Compressed NFTs
 objectives:
-<<<<<<< HEAD
   - Create a compressed NFT collection using Metaplex’s Bubblegum program
   - Mint compressed NFTs using the Bubblegum program
   - Transfer compressed NFTs using the Bubblegum program
-=======
-  - Create a compressed NFT collection using Metaplex's Bubblegum program
-  - Mint compressed NFTs using the Bubblegum TS SDK
-  - Transfer compressed NFTs using the Bubblegum TS SDK
->>>>>>> 27e73ed1
   - Read compressed NFT data using the Read API
 description:
   "How to mint, transfer and read large-scale NFT collections using Metaplex's
@@ -20,15 +14,9 @@
 
 - **Compressed NFTs (cNFTs)** use **State Compression** to hash NFT data and
   store the hash onchain in an account using a **concurrent Merkle tree**
-<<<<<<< HEAD
   structure.
 - The cNFT data hash can’t be used to infer the cNFT data, but it can be used to
   **verify** if the cNFT data you’re seeing is correct.
-=======
-  structure
-- The cNFT data hash can't be used to infer the cNFT data, but it can be used to
-  **verify** if the cNFT data you're seeing is correct
->>>>>>> 27e73ed1
 - Supporting RPC providers **index** cNFT data offchain when the cNFT is minted
   so that you can use the **Read API** to access the data
 - The **Metaplex Bubblegum program** is an abstraction on top of the **State
@@ -59,13 +47,8 @@
 
 Most of the costs associated with traditional NFTs come down to account storage
 space. Compressed NFTs use a concept called State Compression to store data in
-<<<<<<< HEAD
 the blockchain’s **ledger state**, only using the account state to store a
 “fingerprint”, or **hash**, of the data. This hash allows you to
-=======
-the blockchain's cheaper **ledger state**, using more expensive account space
-only to store a “fingerprint”, or **hash**, of the data. This hash allows you to
->>>>>>> 27e73ed1
 cryptographically verify that data has not been tampered with.
 
 To both store hashes and enable verification, we use a special binary tree
@@ -96,19 +79,11 @@
 offchain “cache” of the data that anyone can access and subsequently verify
 against the onchain root hash.
 
-<<<<<<< HEAD
 This process is _very complex_. We’ll cover some key concepts below but don’t
 worry if you don’t understand it right away. We’ll talk more theory in the state
 compression lesson and focus primarily on application to NFTs in this lesson.
 You’ll be able to work with cNFTs by the end of this lesson even if you don’t
 fully understand every piece of the state compression puzzle.
-=======
-This process is _very complex_. We'll cover some of the key concepts below but
-don't worry if you don't understand it right away. We'll talk more theory in the
-state compression lesson and focus primarily on application to NFTs in this
-lesson. You'll be able to work with cNFTs by the end of this lesson even if you
-don't fully understand every piece of the state compression puzzle.
->>>>>>> 27e73ed1
 
 #### Concurrent Merkle trees
 
@@ -206,13 +181,9 @@
 but eventually you'll lose access to it if you're relying directly on
 instruction logs.
 
-<<<<<<< HEAD
 Technically, you _can_ replay transaction state back to the genesis block, but
 the average team isn’t going to do that, and it certainly won’t be performant.
-=======
-Technically, you _can_ replay transaction state back to the genesis block but
-the average team isn't going to do that, and it certainly won't be performant.
->>>>>>> 27e73ed1
+
 Instead, you should use an indexer that will observe the events sent to the Noop
 program and store the relevant data off chain. That way you don't need to worry
 about old data becoming inaccessible.
@@ -225,18 +196,9 @@
 Fortunately, you can use tools created by Solana Foundation, the Solana
 developer community, and Metaplex to simplify the process. Specifically, we'll
 be using the `@solana/spl-account-compression` SDK, the Metaplex Bubblegum
-<<<<<<< HEAD
 program `@metaplex-foundation/mpl-bubblegum` through the Umi library from
 Metaplex.
-=======
-program, and the Bubblegum program's corresponding TS SDK
-`@metaplex-foundation/mpl-bugglegum`.
-
-<aside>
-💡 At the time of writing, the Metaplex team is transitioning to a new bubblegum client SDK that supports umi, their modular framework for building and using JS clients for Solana programs. We will not be using the umi version of the SDK in this lesson. Rather, we'll be hardcoding our dependency to version 0.7 (`@metaplex-foundation/mpl-bubblegum@0.7`). This version provides simple helper functions for building Bubblegum instructions.
-
-</aside>
->>>>>>> 27e73ed1
+
 
 #### Prepare metadata
 
@@ -268,20 +230,13 @@
 }
 ```
 
-<<<<<<< HEAD
 Depending on your use case, you may be able to generate this dynamically, or you
 might want to have a JSON file prepared for each cNFT beforehand. You’ll also
 need any other assets referenced by the JSON, such as the `image` URL shown in
-=======
-Depending on your use case, you may be able to generate this dynamically or you
-might want to have a JSON file prepared for each cNFT beforehand. You'll also
-need any other assets referenced by the JSON, such as the `image` url shown in
->>>>>>> 27e73ed1
 the example above.
 
 #### Create Collection NFT
 
-<<<<<<< HEAD
 NFTs are intrinsically unique, compared to fungible tokens which have a supply.
 However, it is important to bind NFTs produced by the same series together,
 using a Collection. Collections allow people to discover other NFTs in the same
@@ -293,13 +248,6 @@
 Metadata Program NFT that acts as the reference binding your cNFTs together into
 a single collection. The procedure to create this NFT is outlined in our
 [NFTs with Metaplex lesson](https://solana.com/developers/courses/tokens-and-nfts/nfts-with-metaplex#add-the-nft-to-a-collection)
-=======
-If you want your cNFTs to be part of a collection, you'll need to create a
-Collection NFT **before** you start minting cNFTs. This is a traditional NFT
-that acts as the reference binding your cNFTs together into a single collection.
-You can create this NFT using the `@metaplex-foundation/js` library. Just make
-sure you set `isCollection` to `true`.
->>>>>>> 27e73ed1
 
 ```typescript
 const collectionMint = generateSigner(umi);
@@ -376,15 +324,9 @@
 
 For example, if your tree has a very low canopy depth, an NFT marketplace may
 only be able to support simple NFTs transfers rather than support an onchain
-<<<<<<< HEAD
 bidding system for your cNFTs. The canopy effectively caches proof nodes
 onchain, so you don’t have to pass all of them into the transaction, allowing
 for more complex transactions.
-=======
-bidding system for your cNFTs. The canopy effectively caches proof nodes onchain
-so you don't have to pass all of them into the transaction, allowing for more
-complex transactions.
->>>>>>> 27e73ed1
 
 Increasing any of these three values increases the size of the account, thereby
 increasing the cost associated with creating it. Weigh the benefits accordingly
@@ -420,16 +362,9 @@
 const umi = createUmi(clusterApiUrl("devnet"));
 ```
 
-<<<<<<< HEAD
 The above code initializes an empty Umi instance without any signer or plugin
 attached to it. You can find the exhaustive list of the plugins available
 [on this Metaplex docs page](https://developers.metaplex.com/umi/metaplex-umi-plugins)
-=======
-Note that this is simply a helper function for calculating the size required by
-the account and creating the instruction to send to the System Program for
-allocating the account. This function doesn't interact with any
-compression-specific programs yet.
->>>>>>> 27e73ed1
 
 The next part is to add in our imports and attach a signer to our Umi instance.
 
@@ -453,7 +388,6 @@
 // load the MPL Bubblegum program, dasApi plugin and assign a signer to our umi instance
 umi.use(keypairIdentity(umiKeypair)).use(mplBubblegum()).use(dasApi());
 
-<<<<<<< HEAD
 console.log("Loaded UMI with Bubblegum");
 ```
 
@@ -461,13 +395,6 @@
 
 With Umi instantiated, we are ready to call the `createTree` method to
 instantiate the Merkle tree and tree config accounts.
-=======
-Version 0.7 of the `@metaplex-foundation/mpl-bubblegum` TS SDK provides the
-helper function `createCreateTreeInstruction` for calling the `create_tree`
-instruction on the Bubblegum program. As part of the call, you'll need to derive
-the `treeAuthority` PDA expected by the program. This PDA uses the tree's
-address as a seed.
->>>>>>> 27e73ed1
 
 ```typescript
 const merkleTree = generateSigner(umi);
@@ -495,15 +422,9 @@
 #### Mint cNFTs
 
 With the Merkle tree account and its corresponding Bubblegum tree config account
-<<<<<<< HEAD
 initialized, it’s possible to mint cNFTs to the tree. The Bubblegum library,
 provides two instructions we can make use of depending on whether the minted
 asset will belong to a collection.
-=======
-initialized, it's possible to mint cNFTs to the tree. The Bubblegum instruction
-to use will be either `mint_v1` or `mint_to_collection_v1`, depending on whether
-or not you want to the minted cNFT to be part of a collection.
->>>>>>> 27e73ed1
 
 The two instructions are
 
@@ -557,7 +478,6 @@
 #### Fetch cNFT data
 
 The simplest way to fetch data from an existing cNFT is to use the
-<<<<<<< HEAD
 [Digital Asset Standard Read API](https://developers.metaplex.com/das-api) (Read
 API). Note that this is separate from the standard JSON RPC. To use the Read
 API, you’ll need to use a supporting RPC Provider. Metaplex maintains a (likely
@@ -578,19 +498,6 @@
 
 To use the Read API to fetch a specific cNFT, you need to have the cNFT’s asset
 ID. However, after minting cNFTs, you’ll have at most two pieces of information:
-=======
-[Digital Asset Standard Read API](https://solana.com/developers/guides/javascript/compressed-nfts#reading-compressed-nfts-metadata)
-(Read API). Note that this is separate from the standard JSON RPC. To use the
-Read API, you'll need to use a supporting RPC Provider. Metaplex maintains a
-(likely non-exhaustive)
-[list of RPC providers](https://developers.metaplex.com/bubblegum/rpcs) that
-support the Read API. In this lesson we'll be using
-[Helius](https://docs.helius.dev/compression-and-das-api/digital-asset-standard-das-api)
-as they have free support for Devnet.
-
-To use the Read API to fetch a specific cNFT, you need to have the cNFT's asset
-ID. However, after minting cNFTs, you'll have at most two pieces of information:
->>>>>>> 27e73ed1
 
 1. The transaction signature
 2. The leaf index (possibly)
@@ -598,13 +505,8 @@
 The only real guarantee is that you'll have the transaction signature. It is
 **possible** to locate the leaf index from there, but it involves some fairly
 complex parsing. The short story is you must retrieve the relevant instruction
-<<<<<<< HEAD
 logs from the `Noop program` and parse them to find the leaf index. We’ll cover
 this more in depth in a future lesson. For now, we’ll assume you know the leaf
-=======
-logs from the Noop program and parse them to find the leaf index. We'll cover
-this more in depth in a future lesson. For now, we'll assume you know the leaf
->>>>>>> 27e73ed1
 index.
 
 This is a reasonable assumption for most mints given that the minting will be
@@ -709,108 +611,11 @@
 ```typescript
 const assetWithProof = await getAssetWithProof(umi, assetId);
 
-<<<<<<< HEAD
 await transfer(umi, {
   ...assetWithProof,
   leafOwner: currentLeafOwner,
   newLeafOwner: newLeafOwner.publicKey,
 }).sendAndConfirm(umi);
-=======
-```typescript
-const treePublicKey = new PublicKey(assetData.compression.tree);
-
-const treeAccount = await ConcurrentMerkleTreeAccount.fromAccountAddress(
-  connection,
-  treePublicKey,
-);
-```
-
-Step four is the most conceptually challenging step. Using the three pieces of
-information gathered, you'll need to assemble the proof path for the cNFT's
-corresponding leaf. The proof path is represented as accounts passed to the
-program instruction. The program uses each of the account addresses as proof
-nodes to prove the leaf data is what you say it is.
-
-The full proof is provided by the indexer as shown above in `assetProof`.
-However, you can exclude the same number of tail-end accounts from the proof as
-the depth of the canopy.
-
-```typescript
-const canopyDepth = treeAccount.getCanopyDepth() || 0;
-
-const proofPath: AccountMeta[] = assetProof.proof
-  .map((node: string) => ({
-    pubkey: new PublicKey(node),
-    isSigner: false,
-    isWritable: false,
-  }))
-  .slice(0, assetProof.proof.length - canopyDepth);
-```
-
-Finally, you can assemble the transfer instruction. The instruction helper
-function, `createTransferInstruction`, requires the following arguments:
-
-- `accounts` - a list of instruction accounts, as expected; they are as follows:
-  - `merkleTree` - the Merkle tree account
-  - `treeAuthority` - the Merkle tree authority
-  - `leafOwner` - the owner of the leaf (cNFT) in question
-  - `leafDelegate` - the delegate of the leaf (cNFT) in question; if no delegate
-    has been added then this should be the same as `leafOwner`
-  - `newLeafOwner` - the address of the new owner post-transfer
-  - `logWrapper` - the program to use to expose the data to indexers through
-    logs; this should be the address of the SPL Noop program unless you have
-    some other custom implementation
-  - `compressionProgram` - the compression program to use; this should be the
-    address of the SPL State Compression program unless you have some other
-    custom implementation
-  - `anchorRemainingAccounts` - this is where you add the proof path
-- `args` - additional arguments required by the instruction; they are:
-  - `root` - the root Merkle tree node from the asset proof; this is provided by
-    the indexer as a string and must be converted to bytes first
-  - `dataHash` - the hash of the asset data retrieved from the indexer; this is
-    provided by the indexer as a string and must be converted to bytes first
-  - `creatorHash` - the hash of the cNFT creator as retrieved from the indexer;
-    this is provided by the indexer as a string and must be converted to bytes
-    first
-  - `nonce` - used to ensure that no two leafs have the same hash; this value
-    should be the same as `index`
-  - `index` - the index where the cNFT's leaf is located on the Merkle tree
-
-An example of this is shown below. Note that the first 3 lines of code grab
-additional information nested in the objects shown previously so they are ready
-to go when assembling the instruction itself.
-
-```typescript
-const treeAuthority = treeAccount.getAuthority();
-const leafOwner = new PublicKey(assetData.ownership.owner);
-const leafDelegate = assetData.ownership.delegate
-  ? new PublicKey(assetData.ownership.delegate)
-  : leafOwner;
-
-const transferIx = createTransferInstruction(
-  {
-    merkleTree: treePublicKey,
-    treeAuthority,
-    leafOwner,
-    leafDelegate,
-    newLeafOwner: receiver,
-    logWrapper: SPL_NOOP_PROGRAM_ID,
-    compressionProgram: SPL_ACCOUNT_COMPRESSION_PROGRAM_ID,
-    anchorRemainingAccounts: proofPath,
-  },
-  {
-    root: [...new PublicKey(assetProof.root.trim()).toBytes()],
-    dataHash: [
-      ...new PublicKey(assetData.compression.data_hash.trim()).toBytes(),
-    ],
-    creatorHash: [
-      ...new PublicKey(assetData.compression.creator_hash.trim()).toBytes(),
-    ],
-    nonce: assetData.compression.leaf_id,
-    index: assetData.compression.leaf_id,
-  },
-);
->>>>>>> 27e73ed1
 ```
 
 ### Conclusion
@@ -819,20 +624,9 @@
 fully comprehensive. You can also use Bubblegum to do things like burn, verify,
 delegate, and more. We won't go through these, but these instructions are
 similar to the mint and transfer process. If you need this additional
-functionality, take a look at the
-<<<<<<< HEAD
+functionality, take a look at the 
 [Bubblegum docs](https://developers.metaplex.com/bubblegum) on how to leverage
 the helper functions it provides.
-=======
-[Bubblegum client source code](https://github.com/metaplex-foundation/mpl-bubblegum/tree/main/clients/js-solita)
-and leverage the helper functions it provides.
-
-Keep in mind that compression is fairly new. Available tooling will evolve
-rapidly but the principles you've learned in this lesson will likely remain the
-same. These principles can also be broadened to arbitrary state compression, so
-be sure to master them here so you're ready for more fun stuff in future
-lessons!
->>>>>>> 27e73ed1
 
 ## Lab
 
@@ -866,14 +660,8 @@
 mkdir src && touch src/create-tree.ts
 ```
 
-<<<<<<< HEAD
 This Umi instantiation code will be repated in a lot of files, so feel free to
 create a wrapper file to instantiate it:
-=======
-The `uri.ts` file provides 10k URIs that you can use for the offchain portion of
-your NFT metadata. You can, of course, create your own metadata. But this lesson
-isn't explicitly about preparing metadata so we've provided some for you.
->>>>>>> 27e73ed1
 
 ```typescript filename="crate-tree.ts"
 import { dasApi } from "@metaplex-foundation/digital-asset-standard-api";
@@ -886,29 +674,11 @@
 } from "@solana-developers/helpers";
 import { clusterApiUrl } from "@solana/web3.js";
 
-<<<<<<< HEAD
 const umi = createUmi(clusterApiUrl("devnet"));
 
 // load keypair from local file system
 // See https://github.com/solana-developers/helpers?tab=readme-ov-file#get-a-keypair-from-a-keypair-file
 const localKeypair = await getKeypairFromFile();
-=======
-- `getOrCreateKeypair` will create a new keypair for you and save it to a `.env`
-  file, or if there's already a private key in the `.env` file it will
-  initialize a keypair from that.
-- `airdropSolIfNeeded` will airdrop some Devnet SOL to a specified address if
-  that address's balance is below 1 SOL.
-- `createNftMetadata` will create the NFT metadata for a given creator public
-  key and index. The metadata it's getting is just dummy metadata using the URI
-  corresponding to the provided index from the `uri.ts` list of URIs.
-- `getOrCreateCollectionNFT` will fetch the collection NFT from the address
-  specified in `.env` or if there is none it will create a new one and add the
-  address to `.env`.
-
-Finally, there's some boilerplate in `index.ts` that calls creates a new Devnet
-connection, calls `getOrCreateKeypair` to initialize a “wallet,” and calls
-`airdropSolIfNeeded` to fund the wallet if its balance is low.
->>>>>>> 27e73ed1
 
 // convert to Umi compatible keypair
 const umiKeypair = umi.eddsa.createKeypairFromSecretKey(localKeypair.secretKey);
@@ -923,28 +693,9 @@
 well.
 
 #### 2. Create the Merkle tree account
-
-<<<<<<< HEAD
+ 
 We’ll start by creating the Merkle tree account. To do this we will use the
 `createTree` method from Metaplex Bubblegum program.
-=======
-We'll start by creating the Merkle tree account. Let's encapsulate this in a
-function that will eventually create _and_ initialize the account. We'll put it
-below our `main` function in `index.ts`. Let's call it
-`createAndInitializeTree`. For this function to work, it will need the following
-parameters:
-
-- `connection` - a `Connection` to use for interacting with the network.
-- `payer` - a `Keypair` that will pay for transactions.
-- `maxDepthSizePair` - a `ValidDepthSizePair`. This type comes from
-  `@solana/spl-account-compression`. It's a simple object with properties
-  `maxDepth` and `maxBufferSize` that enforces a valid combination of the two
-  values.
-- `canopyDepth` - a number for the canopy depth In the body of the function,
-  we'll generate a new address for the tree, then create the instruction for
-  allocating a new Merkle tree account by calling `createAllocTreeIx` from
-  `@solana/spl-account-compression`.
->>>>>>> 27e73ed1
 
 This function takes in three default values
 
@@ -976,38 +727,7 @@
 console.log("✅ Finished successfully!");
 ```
 
-<<<<<<< HEAD
 Run the `create-tree.ts` script using esrun
-=======
-#### 3. Use Bubblegum to initialize the Merkle tree and create the tree config account
-
-With the instruction for creating the tree ready to go, we can create an
-instruction for invoking `create_tree` on the Bubblegum program. This will
-initialize the Merkle tree account _and_ create a new tree config account on the
-Bubblegum program.
-
-This instruction needs us to provide the following:
-
-- `accounts` - an object of required accounts; this includes:
-  - `treeAuthority` - this should be a PDA derived with the Merkle tree address
-    and the Bubblegum program
-  - `merkleTree` - the address of the Merkle tree
-  - `payer` - the transaction fee payer
-  - `treeCreator` - the address of the tree creator; we'll make this the same as
-    `payer`
-  - `logWrapper` - make this the `SPL_NOOP_PROGRAM_ID`
-  - `compressionProgram` - make this the `SPL_ACCOUNT_COMPRESSION_PROGRAM_ID`
-- `args` - a list of instruction arguments; this includes:
-  - `maxBufferSize` - the buffer size from our function's `maxDepthSizePair`
-    parameter
-  - `maxDepth` - the max depth from our function's `maxDepthSizePair` parameter
-  - `public` - whether or no the tree should be public; we'll set this to
-    `false`
-
-Finally, we can add both instructions to a transaction and submit the
-transaction. Keep in mind that the transaction needs to be signed by both the
-`payer` and the `treeKeypair`.
->>>>>>> 27e73ed1
 
 ```bash
 npx esrun create-tree.ts
@@ -1034,68 +754,8 @@
 Believe it or not, that's all you needed to do to set up your tree to compressed
 NFTs! Now let's turn our attention to minting.
 
-<<<<<<< HEAD
 First, let's create a new file called `mint-compressed-nft-to-collection.ts`,
 add our imports and instantiate Umi
-=======
-First, let's declare a function called `mintCompressedNftToCollection`. It will
-need the following parameters:
-
-- `connection` - a `Connection` to use for interacting with the network.
-- `payer` - a `Keypair` that will pay for transactions.
-- `treeAddress` - the Merkle tree's address
-- `collectionDetails` - the details of the collection as type
-  `CollectionDetails` from `utils.ts`
-- `amount` - the number of cNFTs to mint
-
-The body of this function will do the following:
-
-1. Derive the tree authority just like before. Again, this is a PDA derived from
-   the Merkle tree address and the Bubblegum program.
-2. Derive the `bubblegumSigner`. This is a PDA derived from the string
-   `"collection_cpi"` and the Bubblegum program and is essential for minting to
-   a collection.
-3. Create the cNFT metadata by calling `createNftMetadata` from our `utils.ts`
-   file.
-4. Create the mint instruction by calling `createMintToCollectionV1Instruction`
-   from the Bubblegum SDK.
-5. Build and send a transaction with the mint instruction
-6. Repeat steps 3-6 `amount` number of times
-
-The `createMintToCollectionV1Instruction` takes two arguments: `accounts` and
-`args`. The latter is simply the NFT metadata. As with all complex instructions,
-the primary hurdle is knowing which accounts to provide. So let's go through
-them real quick:
-
-- `payer` - the account that will pay for the transaction fees, rent, etc.
-- `merkleTree` - the Merkle tree account
-- `treeAuthority` - the tree authority; should be the same PDA you derived
-  previously
-- `treeDelegate` - the tree delegate; this is usually the same as the tree
-  creator
-- `leafOwner` - the desired owner of the compressed NFT being minted
-- `leafDelegate` - the desired delegate of the compressed NFT being minted; this
-  is usually the same as the leaf owner
-- `collectionAuthority` - the authority of the collection NFT
-- `collectionAuthorityRecordPda` - optional collection authority record PDA;
-  there typically is none, in which case you should put the Bubblegum program
-  address
-- `collectionMint` - the mint account for the collection NFT
-- `collectionMetadata` - the metadata account for the collection NFT
-- `editionAccount` - the master edition account of the collection NFT
-- `compressionProgram` - the compression program to use; this should be the
-  address of the SPL State Compression program unless you have some other custom
-  implementation
-- `logWrapper` - the program to use to expose the data to indexers through logs;
-  this should be the address of the SPL Noop program unless you have some other
-  custom implementation
-- `bubblegumSigner` - a PDA used by the Bubblegrum program to handle collection
-  verification
-- `tokenMetadataProgram` - the token metadata program that was used for the
-  collection NFT; this is usually always the Metaplex Token Metadata program
-
-When you put it all together, this is what it'll look like:
->>>>>>> 27e73ed1
 
 ```typescript filename="mint-compressed-nft-to-collection.ts"
 import { dasApi } from "@metaplex-foundation/digital-asset-standard-api";
@@ -1211,7 +871,6 @@
 We need this has in order to be able to get the leaf schema and with this schema
 derive the asset ID.
 
-<<<<<<< HEAD
 ```typescript filename="mint-compressed-nft-to-collection.ts"
 const leaf: LeafSchema = await parseLeafFromMintToCollectionV1Transaction(
   umi,
@@ -1239,20 +898,6 @@
 
 We aren't returning the Explorer link because this address won't exists on the
 Solana state but is indexed by RPCs that support the DAS API.
-=======
-Now that we've written code to mint cNFTs, let's see if we can actually fetch
-their data. This is tricky because the onchain data is just the Merkle tree
-account, the data from which can be used to verify existing information as
-accurate but is useless in conveying what the information is.
-
-Let's start by declaring a function `logNftDetails` that takes as parameters
-`treeAddress` and `nftsMinted`.
-
-At this point we don't actually have a direct identifier of any kind that points
-to our cNFT. To get that, we'll need to know the leaf index that was used when
-we minted our cNFT. We can then use that to derive the asset ID used by the Read
-API and subsequently use the Read API to fetch our cNFT data.
->>>>>>> 27e73ed1
 
 In the next step we will query this address to fetch out cNFT details.
 
@@ -1261,18 +906,8 @@
 Now that we’ve written code to mint cNFTs, let’s see if we can actually fetch
 their data.
 
-<<<<<<< HEAD
 Create a new file `fetch-cnft-details.ts`
-=======
-Finally, we can use an RPC that supports the
-[Read API](https://solana.com/developers/guides/javascript/compressed-nfts) to
-fetch the asset. We'll be using
-[Helius](https://docs.helius.dev/compression-and-das-api/digital-asset-standard-das-api),
-but feel free to choose your own RPC provider. To use Helius, you'll need to get
-a free API Key from [the Helius website](https://dev.helius.xyz/). Then add your
-`RPC_URL` to your `.env` file. For example:
->>>>>>> 27e73ed1
-
+ 
 ```bash
 fetch-cnft-details.ts
 ```
@@ -1314,7 +949,6 @@
 Fetching a compressed NFT details is as simple as calling the `getAsset` method
 with the `assetId` from the previous step.
 
-<<<<<<< HEAD
 ```typescript filename="fetch-cnft-details.ts"
 const assetId = UMIPublicKey("D4A8TYkKE5NzkqBQ4mPybgFbAUDN53fwJ64b8HwEEuUS");
 
@@ -1327,13 +961,6 @@
 `treeAddress` and `nftsMinted`.
 
 The output of our console.log would output
-=======
-If we add a call to this function at the end of `main` and re-run your script,
-the data we get back in the console is very comprehensive. It includes all of
-the data you'd expect in both the onchain and offchain portion of a traditional
-NFT. You can find the cNFT's attributes, files, ownership and creator
-information, and more.
->>>>>>> 27e73ed1
 
 ```json
 {
@@ -1440,37 +1067,21 @@
 } from "@solana-developers/helpers";
 import { clusterApiUrl } from "@solana/web3.js";
 
-<<<<<<< HEAD
 const umi = createUmi(clusterApiUrl("devnet"));
-=======
-Let's start by declaring a `transferNft` function that takes the following:
->>>>>>> 27e73ed1
 
 // load keypair from local file system
 // See https://github.com/solana-developers/helpers?tab=readme-ov-file#get-a-keypair-from-a-keypair-file
 const localKeypair = await getKeypairFromFile();
 
-<<<<<<< HEAD
 // convert to Umi compatible keypair
 const umiKeypair = umi.eddsa.createKeypairFromSecretKey(localKeypair.secretKey);
-=======
-Inside that function, let's fetch the asset data again then also fetch the asset
-proof. For good measure, let's wrap everything in a `try catch`.
->>>>>>> 27e73ed1
 
 // load the MPL Bubblegum program, dasApi plugin and assign a signer to our umi instance
 umi.use(keypairIdentity(umiKeypair)).use(mplBubblegum()).use(dasApi());
 ```
 
-<<<<<<< HEAD
 We are not ready to transfer our asset. Using the `assetId` for our cNFT, we can
 call the `transfer` method from the Bubblegum library
-=======
-Next, let's fetch the Merkle tree account from the chain, get the canopy depth,
-and assemble the proof path. We do this by mapping the asset proof we got from
-Helius to a list of `AccountMeta` objects, then removing any proof nodes at the
-end that are already cached onchain in the canopy.
->>>>>>> 27e73ed1
 
 ```typescript filename="transfer-asset.ts"
 const assetId = UMIPublicKey("D4A8TYkKE5NzkqBQ4mPybgFbAUDN53fwJ64b8HwEEuUS");
@@ -1493,16 +1104,8 @@
 console.log("✅ Finished successfully!");
 ```
 
-<<<<<<< HEAD
 Running our script with `npx esrun transfer-asset.ts`, should output something
 similar to this if successful:
-=======
-Lets transfer our first compressed NFT at index 0 to someone else. First we'll
-need to spin up another wallet with some funds, then grab the assetID at index 0
-using `getLeafAssetId`. Then we'll do the transfer. Finally, we'll print out the
-entire collection using our function `logNftDetails`. You'll note that the NFT
-at index zero will now belong to our new wallet in the `ownership` field.
->>>>>>> 27e73ed1
 
 ```bash
 Explorer link: https://explorer.solana.com/tx/3sNgN7Gnh5FqcJ7ZuUEXFDw5WeojpwkDjdfvTNWy68YCEJUF8frpnUJdHhHFXAtoopsytzkKewh39Rf7phFQ2hCF?cluster=devnet
