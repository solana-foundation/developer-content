---
title: Create a Basic Program, Part 1 - Handle Instruction Data
objectives:
  - Assign mutable and immutable variables in Rust
  - Create and use Rust structs and enums
  - Use Rust match statements
  - Add implementations to Rust types
  - Deserialize instruction data into native Rust data types
  - Execute different program logic for different types of instructions
  - Explain the structure of a smart contract on Solana
description:
  "Learn how native programs distinguish instructions for different functions."
---

## Summary

- Most programs support **multiple discrete instruction handlers** (sometimes
<<<<<<< HEAD
  just referred to as 'instructions') - these are functions inside your program
- Rust **enums** are often used to represent each instruction handler
- You can use the `borsh` crate and the `derive` attribute to provide Borsh
  deserialization and serialization functionality to Rust structs
=======
  referred to as 'instructions') - these are functions within your program.
- Rust **enums** are often used to represent each instruction handler.
- You can use the `borsh` crate and the `derive` attribute to enable Borsh
  deserialization and serialization functionality in Rust structs.
>>>>>>> 0d1ce87e
- Rust `match` expressions help create conditional code paths based on the
  provided instruction.

## Lesson

<<<<<<< HEAD
One of the most basic elements of a Solana program is the logic for handling
=======
One of the fundamental elements of a Solana program is the logic for handling
>>>>>>> 0d1ce87e
instruction data. Most programs support multiple functions, also called
instruction handlers. For example, a program may have different instruction
handlers for creating a new piece of data versus deleting the same piece of
data. Programs use differences in instruction data to determine which
instruction handler to execute.

Since instruction data is provided to your program's entry point as a byte
<<<<<<< HEAD
array, it's common to create a Rust data type to represent instructions in a way
that's more usable throughout your code. This lesson will walk through how to
set up such a type, how to deserialize the instruction data into this format,
and how to execute the proper instruction handler based on the instruction
passed into the program's entry point.
=======
array, it's common to create a Rust data type to represent instructions in a
more usable format throughout your code. This lesson will guide you through
setting up such a type, deserializing the instruction data into this format, and
executing the appropriate instruction handler based on the instruction passed
into the program's entry point.
>>>>>>> 0d1ce87e

### Rust Basics

Before diving into the specifics of a basic Solana program, let's cover the Rust
basics that will be used throughout this lesson.

#### Variables

Variable assignment in Rust is done using the `let` keyword.

```rust
let age = 33;
```

<<<<<<< HEAD
By default, variables in Rust are immutable, meaning a variable's value cannot
be changed once it has been set. To create a variable that we'd like to change
at some point in the future, we use the `mut` keyword. Defining a variable with
this keyword means that its stored value can change.
=======
By default, variables in Rust are immutable, meaning their value cannot be
changed once set. To create a variable that can be changed later, use the `mut`
keyword. Defining a variable with this keyword allows its stored value to
change.
>>>>>>> 0d1ce87e

```rust
// Compiler will throw an error
let age = 33;
age = 34;

// This is allowed
let mut mutable_age = 33;
mutable_age = 34;
```

<<<<<<< HEAD
The Rust compiler guarantees that immutable variables cannot change, so you
don’t have to keep track of it yourself. This makes your code easier to reason
through and simplifies debugging.

#### Structs

A struct, or structure, is a custom data type that lets you package together and
name multiple related values that make up a meaningful group. Each piece of data
in a struct can be of different types, and each has a name associated with it.
These pieces of data are called **fields**. They behave similarly to properties
in other languages.
=======
The Rust compiler ensures that immutable variables cannot change, so you don’t
have to track it yourself. This makes your code easier to reason through and
simplifies debugging.

#### Structs

A struct (short for structure) is a custom data type that lets you package
together and name multiple related values that make up a meaningful group. Each
piece of data in a struct can be of different types, and each has a name
associated with it. These pieces of data are called fields and behave similarly
to properties in other languages.
>>>>>>> 0d1ce87e

```rust
struct User {
    active: bool,
    email: String,
    age: u64
}
```

To use a struct after it’s defined, create an instance of the struct by
specifying concrete values for each of the fields.

```rust
let mut user1 = User {
    active: true,
    email: String::from("test@test.com"),
    age: 36
};
```

To get or set a specific value from a struct, use dot notation.

```rust
user1.age = 37;
```

You can check out the
[struct examples](https://doc.rust-lang.org/rust-by-example/custom_types/structs.html)
for in depth understanding.

#### Enumerations

Enumerations (or Enums) are a data struct that allows you to define a type by
enumerating its possible variants. An example of an enum might look like:

```rust
enum LightStatus {
    On,
    Off
}
```

<<<<<<< HEAD
The `LightStatus` enum has two possible variants in this situation: it's
either`On` or `Off`.
=======
The `LightStatus` enum has two possible variants in this example: `On` or `Off`.
>>>>>>> 0d1ce87e

You can also embed values into enum variants, similar to adding fields to a
struct.

```rust
enum LightStatus {
    On {
        color: String
    },
    Off
}

let light_status = LightStatus::On { color: String::from("red") };
```

In this example, setting a variable to the `On` variant of `LightStatus`
requires also setting the value of `color`. You can check out more examples of
using enums in Rust by visiting
[this Rust by Example page on enums](https://doc.rust-lang.org/rust-by-example/custom_types/enum.html).

#### Match statements

Match statements are very similar to `switch` statements in other languages. The
<<<<<<< HEAD
`match` statement allows you to compare a value against a series of patterns and
then execute code based on which pattern matches the value. Patterns can be made
of literal values, variable names, wildcards, and more. The match statement must
include all possible scenarios, otherwise the code will not compile.
=======
[`match`](https://doc.rust-lang.org/rust-by-example/flow_control/match.html)
statement allows you to compare a value against a series of patterns and then
execute code based on which pattern matches the value. Patterns can be made of
literal values, variable names, wildcards, and more. The match statement must
include all possible scenarios; otherwise, the code will not compile.
>>>>>>> 0d1ce87e

```rust
enum Coin {
    Penny,
    Nickel,
    Dime,
    Quarter
}

fn value_in_cents(coin: Coin) -> u8 {
    match coin {
        Coin::Penny => 1,
        Coin::Nickel => 5,
        Coin::Dime => 10,
        Coin::Quarter => 25
    }
}
```

#### Implementations

The [`impl`](https://doc.rust-lang.org/rust-by-example/trait/impl_trait.html)
keyword is used in Rust to define a type's implementations. Functions and
constants can both be defined in an implementation.

```rust
struct Example {
    number: i32
}

impl Example {
    fn boo() {
        println!("boo! Example::boo() was called!");
    }

    fn answer(&mut self) {
        self.number += 42;
    }

    fn get_number(&self) -> i32 {
        self.number
    }
}
```

The `boo` function here can only be called on the type itself rather than an
instance of the type, like so:

```rust
Example::boo();
```

Meanwhile, `answer` requires a mutable instance of `Example` and can be called
with dot syntax:

```rust
let mut example = Example { number: 3 };
example.answer();
```

#### Traits and attributes

<<<<<<< HEAD
You won't be creating your own traits or attributes at this stage, so we won't
provide an in-depth explanation of either. However, you will be using the
`derive` attribute macro and some traits provided by the `borsh` crate, so it's
important you have a high-level understanding of each.
=======
You won't be creating your own traits or attributes at this stage, so an
in-depth explanation isn't necessary. However, you will be using the `derive`
attribute macro and some traits provided by the `borsh` crate, so it's important
to have a high-level understanding of each.
>>>>>>> 0d1ce87e

[Traits](https://doc.rust-lang.org/rust-by-example/trait.html) describe an
abstract interface that types can implement. If a trait defines a function
`bark()` and a type adopts that trait, the type must implement the `bark()`
function.

[Attributes](https://doc.rust-lang.org/rust-by-example/attribute.html) add
metadata to a type and can be used for many different purposes.

When you add the
[`derive` attribute](https://doc.rust-lang.org/rust-by-example/trait/derive.html)
to a type and provide one or more supported traits, code is generated under the
hood to automatically implement the traits for that type. We'll provide a
concrete example of this shortly.

### Representing Instructions as a Rust Data Type

Now that we've covered the Rust basics, let's apply them to Solana programs.

More often than not, programs will have more than one instruction handler. For
example, you may have a program that acts as the backend for a note-taking app.
Assume this program accepts instructions for creating a new note, updating an
existing note, and deleting an existing note.

Since instructions have discrete types, they're usually a great fit for an enum
data type.

```rust
enum NoteInstruction {
    CreateNote {
        title: String,
        body: String,
        id: u64
    },
    UpdateNote {
        title: String,
        body: String,
        id: u64
    },
    DeleteNote {
        id: u64
    }
}
```

Notice that each variant of the `NoteInstruction` enum comes with embedded data
that will be used by the program to accomplish the tasks of creating, updating,
and deleting a note, respectively.

### Deserialize Instruction Data

Instruction data is passed to the program as a byte array, so you need a way to
deterministically convert that array into an instance of the instruction enum
type.

In previous units, we used Borsh for client-side serialization and
deserialization. To use Borsh program-side, we use the `borsh` crate. This crate
provides traits for `BorshDeserialize` and `BorshSerialize` that you can apply
to your types using the `derive` attribute.

To make deserializing instruction data simple, you can create a struct
representing the data and use the `derive` attribute to apply the
`BorshDeserialize` trait to the struct. This implements the methods defined in
`BorshDeserialize`, including the `try_from_slice` method that we'll be using to
deserialize the instruction data.

Remember, the struct itself needs to match the structure of the data in the byte
array.

```rust
#[derive(BorshDeserialize)]
struct NoteInstructionPayload {
    id: u64,
    title: String,
    body: String
}
```

Once this struct has been created, you can create an implementation for your
instruction enum to handle the logic associated with deserializing instruction
data. It's common to see this done inside a function called `unpack` that
accepts the instruction data as an argument and returns the appropriate instance
of the enum with the deserialized data.

It's standard practice to structure your program to expect the first byte (or
other fixed number of bytes) to be an identifier for which instruction handler
the program should run. This could be an integer or a string identifier. For
this example, we'll use the first byte and map integers 0, 1, and 2 to the
instruction handlers for create, update, and delete, respectively.

```rust
impl NoteInstruction {
    // Unpack inbound buffer to associated Instruction
    // The expected format for input is a Borsh serialized vector
    pub fn unpack(input: &[u8]) -> Result<Self, ProgramError> {
        // Take the first byte as the variant to
        // determine which instruction handler to execute
        let (&variant, rest) = input.split_first().ok_or(ProgramError::InvalidInstructionData)?;
        // Use the temporary payload struct to deserialize
        let payload = NoteInstructionPayload::try_from_slice(rest)
            .map_err(|_| ProgramError::InvalidInstructionData)?;
        // Match the variant to determine which data struct is expected by
        // the function and return the TestStruct or an error
        match variant {
            0 => Ok(Self::CreateNote {
                title: payload.title,
                body: payload.body,
                id: payload.id,
            }),
            1 => Ok(Self::UpdateNote {
                title: payload.title,
                body: payload.body,
                id: payload.id,
            }),
            2 => Ok(Self::DeleteNote { id: payload.id }),
            _ => Err(ProgramError::InvalidInstructionData),
        }
    }
}
```

There's a lot in this example so let's take it one step at a time:

1. This function starts by using the `split_first` function on the `input`
   parameter to return a tuple. The first element, `variant`, is the first byte
   from the byte array and the second element, `rest`, is the rest of the byte
   array.
2. The function then uses the `try_from_slice` method on
   `NoteInstructionPayload` to deserialize the rest of the byte array into an
   instance of `NoteInstructionPayload` called `payload`
3. Finally, the function uses a `match` statement on `variant` to create and
   return the appropriate enum instance using information from `payload`. Each
   valid variant (0, 1, 2) corresponds to a specific NoteInstruction variant,
   while any other value results in an error.

<Callout>

There is Rust syntax in this function that we haven't explained yet. The
`ok_or`, `map_err`, and `?` operators are used for error handling:

- [`ok_or`](https://doc.rust-lang.org/std/option/enum.Option.html#method.ok_or):
  Converts an `Option` to a `Result`. If the `Option` is `None`, it returns the
  provided error. Otherwise, it returns the `Some` value as `Ok`.

- [`map_err`](https://doc.rust-lang.org/std/result/enum.Result.html#method.map_err):
  Transforms the error of a `Result` by applying a function to the error. It
  leaves the `Ok` value unchanged.

- [`?` operator](https://doc.rust-lang.org/rust-by-example/error/result/enter_question_mark.html):
  Unwraps a `Result` or `Option`. If it’s `Ok` or `Some`, it returns the value.
  If it’s an `Err` or `None`, it propagates the error up to the calling
  function. </Callout>

### Program logic

With a method to deserialize instruction data into a custom Rust type, you can
use appropriate control flow to execute different code paths in your program
based on the instruction passed into the program's entry point.

```rust
entrypoint!(process_instruction);

pub fn process_instruction(
    program_id: &Pubkey,
    accounts: &[AccountInfo],
    instruction_data: &[u8],
) -> ProgramResult {
    msg!("Note program entrypoint");
    // Call unpack to deserialize instruction_data
    let instruction = NoteInstruction::unpack(instruction_data)?;
    // Match the returned data struct to what you expect
    match instruction {
        NoteInstruction::CreateNote { title, body, id } => {
             msg!("Instruction: Create Note");
            // Execute program code to create a note
        },
        NoteInstruction::UpdateNote { title, body, id } => {
            msg!("Instruction: Update Note");
            // Execute program code to update a note
        },
        NoteInstruction::DeleteNote { id } => {
            msg!("Instruction: Delete Note");
            // Execute program code to delete a note
        }
    }
}
```

<<<<<<< HEAD
For simple programs where there are only one or two instructions to execute, it
may be fine to write the logic inside the match statement. For programs with
many different possible instructions to match against, your code will be much
more readable if the logic for each instruction handler is written in a separate
function and simply called from inside the `match` statement.
=======
For simple programs with one or two instructions, placing logic inside the
`match` statement may suffice. However, for programs with many instructions, it
is advisable to write the logic for each instruction handler in a separate
function and call it from within the `match` statement.
>>>>>>> 0d1ce87e

### Program File Structure

The
[Hello World lesson](/content/courses/native-onchain-development/hello-world-program.md)
demonstrated a program simple enough to be confined to one file. As program
complexity grows, maintaining a readable and extensible project structure
becomes crucial. This involves encapsulating code into functions and data
structures, and grouping related code into separate files.

<<<<<<< HEAD
For example, a good portion of the code we've worked through so far involves
defining and deserializing instructions. That code should live in its own file
rather than be written in the same file as the entry point. By doing so, we
would then have two files, one with the program entry point and the other with
the instruction handler:
=======
For instance, instruction definition and deserialization code should reside in
its own file, separate from the entry point. This approach might result in two
files: one for the program entry point and another for the instruction handler.
>>>>>>> 0d1ce87e

- **lib.rs**
- **instruction.rs**

When splitting your program into multiple files, register all files in a central
location, typically in `lib.rs`. Each file must be registered this way.

```rust filename="lib.rs"
// Inside lib.rs
pub mod instruction;
```

Additionally, use the `pub` keyword to make declarations available for `use`
statements in other files.

```rust
pub enum NoteInstruction { ... }
```

## Lab

For this lesson’s lab, you'll build the first half of the Movie Review program
from Module 1, focusing on deserializing instruction data. The next lesson will
cover the remaining implementation.

### 1. Entry point

Using [Solana Playground](https://beta.solpg.io/), clear everything in the
current `lib.rs` file if it's still populated from the previous lesson. Then,
bring in the following crates and define the program's entry point using the
entrypoint macro.

```rust filename="lib.rs"
use solana_program::{
    entrypoint,
    entrypoint::ProgramResult,
    pubkey::Pubkey,
    msg,
    account_info::AccountInfo,
};

// Entry point is a function call process_instruction
entrypoint!(process_instruction);

// Inside lib.rs
pub fn process_instruction(
    program_id: &Pubkey,
    accounts: &[AccountInfo],
    instruction_data: &[u8]
) -> ProgramResult {

    Ok(())
}
```

#### 2. Deserialize instruction data

Define your supported instructions and implement a deserialization function.
Create a new file called `instruction.rs`, and add `use` statements for
`BorshDeserialize` and `ProgramError`, and create a `MovieInstruction` enum with
an `AddMovieReview` variant that includes `title`, `rating`, and `description`
values.

```rust filename="instruction.rs"
use borsh::{BorshDeserialize};
use solana_program::program_error::ProgramError;

pub enum MovieInstruction {
    AddMovieReview {
        title: String,
        rating: u8,
        description: String
    }
}
```

Next, define a `MovieReviewPayload` struct as an intermediary type for
deserialization. Use the derive attribute macro to provide a default
implementation for the `BorshDeserialize` trait.

```rust
#[derive(BorshDeserialize)]
struct MovieReviewPayload {
    title: String,
    rating: u8,
    description: String
}
```

Finally, implement the `MovieInstruction` enum by defining a `unpack` function
that takes a byte array and returns a `Result` type. This function should:

1. Split the first byte from the array using `split_first`.
2. Deserialize the remaining array into a `MovieReviewPayload` instance.
3. Use a `match` statement to return the `AddMovieReview` variant of
   `MovieInstruction` if the first byte is 0, otherwise return a program error.

```rust
impl MovieInstruction {
    // Unpack inbound buffer to associated Instruction
    // The expected format for input is a Borsh serialized vector
    pub fn unpack(input: &[u8]) -> Result<Self, ProgramError> {
         // Ensure the input is not empty and split off the first byte (instruction variant)
        let (&variant, rest) = input.split_first()
            .ok_or(ProgramError::InvalidInstructionData)?;
        // Attempt to deserialize the remaining input into a MovieReviewPayload
        let payload = MovieReviewPayload::try_from_slice(rest)
            .map_err(|_| ProgramError::InvalidInstructionData)?;
        // Match on the instruction variant to construct the appropriate MovieInstruction
        match variant {
            0 => Ok(Self::AddMovieReview {
                title: payload.title,
                rating: payload.rating,
                description: payload.description,
            }),
            // If the variant doesn't match any known instruction, return an error
            _ => Err(ProgramError::InvalidInstructionData),
        }
    }
}
```

#### 3. Program logic

Return to `lib.rs` to handle the program logic now that instruction
deserialization is set up. Register the `instruction.rs` file in `lib.rs` and
bring the `MovieInstruction` type into scope.

```rust
pub mod instruction;
use instruction::{MovieInstruction};
```

<<<<<<< HEAD
Next, let's define a new function `add_movie_review` that takes the arguments
`program_id`, `accounts`, `title`, `rating`, and `description`. It should also
return an instance of `ProgramResult`. Inside this function, let's simply log
our values for now and we'll revisit the rest of the implementation of the
function in the next lesson.
=======
Next, define an `add_movie_review` function that takes `program_id`, `accounts`,
`title`, `rating`, and `description` as arguments, and returns a
`ProgramResult`. For now, log these values, and we'll revisit the function
implementation in the next lesson.
>>>>>>> 0d1ce87e

```rust
pub fn add_movie_review(
    program_id: &Pubkey,
    accounts: &[AccountInfo],
    title: String,
    rating: u8,
    description: String
) -> ProgramResult {

    // Logging instruction data that was passed in
    msg!("Adding movie review...");
    msg!("Title: {}", title);
    msg!("Rating: {}", rating);
    msg!("Description: {}", description);

    Ok(())
}
```

Finally, call `add_movie_review` from `process_instruction`, unpack the
instruction using the `unpack` method, and use a `match` statement to ensure the
instruction is the `AddMovieReview` variant.

```rust
pub fn process_instruction(
    program_id: &Pubkey,
    accounts: &[AccountInfo],
    instruction_data: &[u8]
) -> ProgramResult {
    // Unpack called
    let instruction = MovieInstruction::unpack(instruction_data)?;
    // Match against the data struct returned into `instruction` variable
    match instruction {
        MovieInstruction::AddMovieReview { title, rating, description } => {
            // Make a call to `add_move_review` function
            add_movie_review(program_id, accounts, title, rating, description)
        }
    }
}
```

With this, your program should now log the instruction data when a transaction
is submitted. Build and deploy your program from Solana Playground as in the
last lesson. If your program ID hasn't changed, it will deploy to the same ID.
To deploy to a different address, generate a new program ID before deploying.

<<<<<<< HEAD
Build and deploy your program from Solana Program just like in the last lesson.
If you haven't changed the program ID since going through the last lesson, it
will automatically deploy to the same ID. If you'd like it to have a separate
address, you can generate a new program ID from the playground before deploying.

You can test your program by submitting a transaction with the right instruction
data. For that, feel free to use
[this script](https://github.com/solana-developers/movie-review-program-client)
or [the frontend](https://github.com/solana-developers/movie-review-frontend) we
built in the
[Serialize Custom Instruction Data lesson](/content/courses/native-onchain-development/serialize-instruction-data-frontend.md).
In both cases, make sure you copy and paste the program ID for your program into
the appropriate area of the source code to make sure you're testing the right
=======
Test your program by submitting a transaction with the correct instruction data.
You can use
[this script](https://github.com/Unboxed-Software/solana-movie-client) or
[the frontend](https://github.com/Unboxed-Software/solana-movie-frontend) we
built in the
[Serialize Custom Instruction Data lesson](/content/courses/native-onchain-development/serialize-instruction-data-frontend.md).
Ensure you update the program ID in the source code to match your deployed
>>>>>>> 0d1ce87e
program.

Take your time with this lab before moving on, and feel free to reference the
[solution code](https://beta.solpg.io/62aa9ba3b5e36a8f6716d45b) if you get
stuck.

## Challenge

Replicate the Student Intro program from Module 1 for this lesson's challenge.
The program takes a user's name and a short message as `instruction_data` and
creates an account to store the data on-chain.

Using what you've learned, build the Student Intro program to the point where it
prints the `name` and `message` to the program logs when invoked.

You can test your program by building the
[frontend](https://github.com/solana-developers/solana-student-intro-frontend/tree/solution-serialize-instruction-data)
we created in the
[Serialize Custom Instruction Data lesson](/content/courses/native-onchain-development/serialize-instruction-data-frontend.md)
<<<<<<< HEAD
and then checking the program logs on Solana Explorer. Remember to replace the
program ID in the frontend code with the one you've deployed.
=======
and checking the program logs on Solana Explorer. Replace the program ID in the
frontend code with your deployed program ID.
>>>>>>> 0d1ce87e

Try to do this independently if you can! But if you get stuck, feel free to
reference the [solution code](https://beta.solpg.io/62b0ce53f6273245aca4f5b0).

<Callout type="success" title="Completed the lab?">

Push your code to GitHub and
[tell us what you thought of this lesson](https://form.typeform.com/to/IPH0UGz7#answers-lesson=74a157dc-01a7-4b08-9a5f-27aa51a4346c)!
</Callout><|MERGE_RESOLUTION|>--- conflicted
+++ resolved
@@ -15,27 +15,16 @@
 ## Summary
 
 - Most programs support **multiple discrete instruction handlers** (sometimes
-<<<<<<< HEAD
   just referred to as 'instructions') - these are functions inside your program
 - Rust **enums** are often used to represent each instruction handler
 - You can use the `borsh` crate and the `derive` attribute to provide Borsh
   deserialization and serialization functionality to Rust structs
-=======
-  referred to as 'instructions') - these are functions within your program.
-- Rust **enums** are often used to represent each instruction handler.
-- You can use the `borsh` crate and the `derive` attribute to enable Borsh
-  deserialization and serialization functionality in Rust structs.
->>>>>>> 0d1ce87e
 - Rust `match` expressions help create conditional code paths based on the
   provided instruction.
 
 ## Lesson
 
-<<<<<<< HEAD
-One of the most basic elements of a Solana program is the logic for handling
-=======
 One of the fundamental elements of a Solana program is the logic for handling
->>>>>>> 0d1ce87e
 instruction data. Most programs support multiple functions, also called
 instruction handlers. For example, a program may have different instruction
 handlers for creating a new piece of data versus deleting the same piece of
@@ -43,19 +32,11 @@
 instruction handler to execute.
 
 Since instruction data is provided to your program's entry point as a byte
-<<<<<<< HEAD
-array, it's common to create a Rust data type to represent instructions in a way
-that's more usable throughout your code. This lesson will walk through how to
-set up such a type, how to deserialize the instruction data into this format,
-and how to execute the proper instruction handler based on the instruction
-passed into the program's entry point.
-=======
 array, it's common to create a Rust data type to represent instructions in a
 more usable format throughout your code. This lesson will guide you through
 setting up such a type, deserializing the instruction data into this format, and
 executing the appropriate instruction handler based on the instruction passed
 into the program's entry point.
->>>>>>> 0d1ce87e
 
 ### Rust Basics
 
@@ -70,17 +51,11 @@
 let age = 33;
 ```
 
-<<<<<<< HEAD
-By default, variables in Rust are immutable, meaning a variable's value cannot
-be changed once it has been set. To create a variable that we'd like to change
-at some point in the future, we use the `mut` keyword. Defining a variable with
-this keyword means that its stored value can change.
-=======
+
 By default, variables in Rust are immutable, meaning their value cannot be
 changed once set. To create a variable that can be changed later, use the `mut`
 keyword. Defining a variable with this keyword allows its stored value to
 change.
->>>>>>> 0d1ce87e
 
 ```rust
 // Compiler will throw an error
@@ -92,19 +67,6 @@
 mutable_age = 34;
 ```
 
-<<<<<<< HEAD
-The Rust compiler guarantees that immutable variables cannot change, so you
-don’t have to keep track of it yourself. This makes your code easier to reason
-through and simplifies debugging.
-
-#### Structs
-
-A struct, or structure, is a custom data type that lets you package together and
-name multiple related values that make up a meaningful group. Each piece of data
-in a struct can be of different types, and each has a name associated with it.
-These pieces of data are called **fields**. They behave similarly to properties
-in other languages.
-=======
 The Rust compiler ensures that immutable variables cannot change, so you don’t
 have to track it yourself. This makes your code easier to reason through and
 simplifies debugging.
@@ -116,7 +78,6 @@
 piece of data in a struct can be of different types, and each has a name
 associated with it. These pieces of data are called fields and behave similarly
 to properties in other languages.
->>>>>>> 0d1ce87e
 
 ```rust
 struct User {
@@ -159,12 +120,7 @@
 }
 ```
 
-<<<<<<< HEAD
-The `LightStatus` enum has two possible variants in this situation: it's
-either`On` or `Off`.
-=======
 The `LightStatus` enum has two possible variants in this example: `On` or `Off`.
->>>>>>> 0d1ce87e
 
 You can also embed values into enum variants, similar to adding fields to a
 struct.
@@ -188,18 +144,12 @@
 #### Match statements
 
 Match statements are very similar to `switch` statements in other languages. The
-<<<<<<< HEAD
-`match` statement allows you to compare a value against a series of patterns and
-then execute code based on which pattern matches the value. Patterns can be made
-of literal values, variable names, wildcards, and more. The match statement must
-include all possible scenarios, otherwise the code will not compile.
-=======
+
 [`match`](https://doc.rust-lang.org/rust-by-example/flow_control/match.html)
 statement allows you to compare a value against a series of patterns and then
 execute code based on which pattern matches the value. Patterns can be made of
 literal values, variable names, wildcards, and more. The match statement must
 include all possible scenarios; otherwise, the code will not compile.
->>>>>>> 0d1ce87e
 
 ```rust
 enum Coin {
@@ -262,17 +212,10 @@
 
 #### Traits and attributes
 
-<<<<<<< HEAD
-You won't be creating your own traits or attributes at this stage, so we won't
-provide an in-depth explanation of either. However, you will be using the
-`derive` attribute macro and some traits provided by the `borsh` crate, so it's
-important you have a high-level understanding of each.
-=======
 You won't be creating your own traits or attributes at this stage, so an
 in-depth explanation isn't necessary. However, you will be using the `derive`
 attribute macro and some traits provided by the `borsh` crate, so it's important
 to have a high-level understanding of each.
->>>>>>> 0d1ce87e
 
 [Traits](https://doc.rust-lang.org/rust-by-example/trait.html) describe an
 abstract interface that types can implement. If a trait defines a function
@@ -461,18 +404,10 @@
 }
 ```
 
-<<<<<<< HEAD
-For simple programs where there are only one or two instructions to execute, it
-may be fine to write the logic inside the match statement. For programs with
-many different possible instructions to match against, your code will be much
-more readable if the logic for each instruction handler is written in a separate
-function and simply called from inside the `match` statement.
-=======
 For simple programs with one or two instructions, placing logic inside the
 `match` statement may suffice. However, for programs with many instructions, it
 is advisable to write the logic for each instruction handler in a separate
 function and call it from within the `match` statement.
->>>>>>> 0d1ce87e
 
 ### Program File Structure
 
@@ -483,17 +418,9 @@
 becomes crucial. This involves encapsulating code into functions and data
 structures, and grouping related code into separate files.
 
-<<<<<<< HEAD
-For example, a good portion of the code we've worked through so far involves
-defining and deserializing instructions. That code should live in its own file
-rather than be written in the same file as the entry point. By doing so, we
-would then have two files, one with the program entry point and the other with
-the instruction handler:
-=======
 For instance, instruction definition and deserialization code should reside in
 its own file, separate from the entry point. This approach might result in two
 files: one for the program entry point and another for the instruction handler.
->>>>>>> 0d1ce87e
 
 - **lib.rs**
 - **instruction.rs**
@@ -627,18 +554,10 @@
 use instruction::{MovieInstruction};
 ```
 
-<<<<<<< HEAD
-Next, let's define a new function `add_movie_review` that takes the arguments
-`program_id`, `accounts`, `title`, `rating`, and `description`. It should also
-return an instance of `ProgramResult`. Inside this function, let's simply log
-our values for now and we'll revisit the rest of the implementation of the
-function in the next lesson.
-=======
 Next, define an `add_movie_review` function that takes `program_id`, `accounts`,
 `title`, `rating`, and `description` as arguments, and returns a
 `ProgramResult`. For now, log these values, and we'll revisit the function
 implementation in the next lesson.
->>>>>>> 0d1ce87e
 
 ```rust
 pub fn add_movie_review(
@@ -686,7 +605,6 @@
 last lesson. If your program ID hasn't changed, it will deploy to the same ID.
 To deploy to a different address, generate a new program ID before deploying.
 
-<<<<<<< HEAD
 Build and deploy your program from Solana Program just like in the last lesson.
 If you haven't changed the program ID since going through the last lesson, it
 will automatically deploy to the same ID. If you'd like it to have a separate
@@ -699,17 +617,7 @@
 built in the
 [Serialize Custom Instruction Data lesson](/content/courses/native-onchain-development/serialize-instruction-data-frontend.md).
 In both cases, make sure you copy and paste the program ID for your program into
-the appropriate area of the source code to make sure you're testing the right
-=======
-Test your program by submitting a transaction with the correct instruction data.
-You can use
-[this script](https://github.com/Unboxed-Software/solana-movie-client) or
-[the frontend](https://github.com/Unboxed-Software/solana-movie-frontend) we
-built in the
-[Serialize Custom Instruction Data lesson](/content/courses/native-onchain-development/serialize-instruction-data-frontend.md).
-Ensure you update the program ID in the source code to match your deployed
->>>>>>> 0d1ce87e
-program.
+the appropriate area of the source code to make sure you're testing the right program.
 
 Take your time with this lab before moving on, and feel free to reference the
 [solution code](https://beta.solpg.io/62aa9ba3b5e36a8f6716d45b) if you get
@@ -728,13 +636,8 @@
 [frontend](https://github.com/solana-developers/solana-student-intro-frontend/tree/solution-serialize-instruction-data)
 we created in the
 [Serialize Custom Instruction Data lesson](/content/courses/native-onchain-development/serialize-instruction-data-frontend.md)
-<<<<<<< HEAD
-and then checking the program logs on Solana Explorer. Remember to replace the
-program ID in the frontend code with the one you've deployed.
-=======
 and checking the program logs on Solana Explorer. Replace the program ID in the
 frontend code with your deployed program ID.
->>>>>>> 0d1ce87e
 
 Try to do this independently if you can! But if you get stuck, feel free to
 reference the [solution code](https://beta.solpg.io/62b0ce53f6273245aca4f5b0).
