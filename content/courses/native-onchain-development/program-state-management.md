---
title: Create a Basic Program, Part 2 - State Management
objectives:
  - Describe the process of creating a new account using a Program Derived
    Address (PDA)
  - Demonstrate how to use seeds to derive a PDA
  - Use the space required by an account to calculate the amount of rent (in
    lamports) a user must allocate
  - Use a Cross Program Invocation (CPI) to initialize an account with a PDA as
    the address of the new account
  - Explain how to update the data stored on a new account
description:
  "Learn how programs store data using Solana's built-in key-value store."
---

## Summary

- Program state is stored in other accounts, not in the program itself.
- State is stored in Program Derived Address (PDA) accounts, which are generated
  from a program ID and optional seeds. The data within a PDA is defined by the
  programmer.
- Creating an account requires calculating the necessary space and corresponding
  rent in lamports.
- A Cross Program Invocation (CPI) to the `create_account` instruction handler
  on the System Program is needed to create a new account.
- Updating the data field on an account involves serializing (converting to a
  byte array) the data into the account.

## Lesson

Solana maintains speed, efficiency, and extensibility by making programs
stateless. Instead of storing state alongside the program's executable, programs
use Solana's account model to read and write state to separate PDA accounts.

This model provides a simple, user-friendly key-value store for managing data
and allows programs to be upgraded without affecting their data. However, if
you're familiar with older blockchains, this might be challenging. In this
lesson, we'll begin with the basics and gradually introduce more complex onchain
programs. You'll learn the fundamentals of state management in a Solana program,
including representing state as a Rust type, creating accounts using PDAs, and
serializing account data.

### Program State

All Solana accounts have a data field that holds a byte array, making accounts
as flexible as files on a computer. You can store anything in an account, as
long as it has the necessary storage space.

Just like files in a traditional filesystem conform to specific formats like PDF
or MP3, data stored in a Solana account must follow a pattern to be retrieved
and deserialized into something usable.

#### Represent State as a Rust Type

When writing a program in Rust, we typically create this "format" by defining a
Rust data type. This is similar to how we created an enum to represent discrete
instructions in the
[first part of deserialize instruction data lesson](/content/courses/native-onchain-development/deserialize-instruction-data.md#enumerations).

A simple `struct` is usually sufficient for most use cases. For example, a
note-taking program that stores notes in separate accounts might have fields for
a title, body, and an ID:

```rust
struct NoteState {
    title: String,
    body: String,
    id: u64
}
```

#### Using Borsh for Serialization and Deserialization

Just as with instruction data, we need to convert our Rust data type to a byte
array and vice versa. **Serialization** converts an object into a byte array,
while **deserialization** reconstructs an object from a byte array.

We'll continue using Borsh for serialization and deserialization. In Rust, the
`borsh` crate provides the `BorshSerialize` and `BorshDeserialize` traits. We
apply these traits using the `derive` attribute macro:

```rust
use borsh::{BorshSerialize, BorshDeserialize};

#[derive(BorshSerialize, BorshDeserialize)]
struct NoteState {
    title: String,
    body: String,
    id: u64
}
```

These traits provide methods on `NoteState` for serializing and deserializing
data.

### Creating Accounts

Before we can update the data field of an account, we must first create the
account.

To create a new account in our program, we need to:

1. Calculate the space and rent required for the account.
2. Determine an address for the new account.
3. Invoke the system program to create the new account.

#### Space and rent

Storing data on the Solana network requires users to allocate rent in the form
of lamports. The required rent depends on the amount of space allocated to the
account, so we must determine the space needed before creating the account.

Note that rent is more like a deposit; all lamports allocated for rent can be
fully refunded when an account is closed. Additionally, all new accounts must be
[rent-exempt](https://twitter.com/jacobvcreech/status/1524790032938287105),
meaning lamports are not deducted over time. An account is rent-exempt if it
holds at least 2 years' worth of rent, ensuring accounts are stored onchain
permanently until the owner closes the account and withdraws the rent.

In our note-taking app example, the `NoteState` struct has three fields:
`title`, `body`, and `id`. To calculate the required account size, we add up the
space needed for each field.

For dynamic data like strings, Borsh adds an additional 4 bytes to store the
field's length. This means `title` and `body` each require 4 bytes plus their
respective sizes. The `id` field is a 64-bit integer or 8 bytes.

We can add these lengths and calculate the required rent using the
`minimum_balance` function from the `rent` module of the `solana_program` crate:

```rust
// Calculate account size required for struct NoteState
let account_len: usize = (4 + title.len()) + (4 + body.len()) + 8;

// Calculate rent required
let rent = Rent::get()?;
let rent_lamports = rent.minimum_balance(account_len);
```

#### Program Derived Addresses (PDA)

Before creating an account, we also need an address to assign the account. For
program-owned accounts, this will be a Program Derived Address (PDA) found using
the `find_program_address` function.

PDAs are derived using the program ID (the address of the program creating the
account) and optional seeds. The `find_program_address` function returns the
same address every time with the same inputs, allowing us to deterministically
create and find any number of PDA accounts.

The `find_program_address` function also provides a "bump seed" to ensure the
PDA doesn't have a corresponding secret key, making it secure for program
ownership. The function starts with a bump seed of 255, decreasing it until a
valid PDA is found.

For our note-taking program, we'll use the note creator's public key and the ID
as seeds to derive the PDA. This allows us to deterministically find the account
for each note:

```rust
let (note_pda_account, bump_seed) = Pubkey::find_program_address(&[note_creator.key.as_ref(), id.as_bytes().as_ref(),], program_id);
```

#### Cross Program Invocation (CPI)

Once we've calculated the rent and derived a valid PDA, we can create the
account using a Cross Program Invocation (CPI). A CPI is when one program
invokes an instruction on another program. To create a new account, we'll invoke
the `create_account` instruction on the system program.

CPIs can be done using either `invoke` or `invoke_signed`.

```rust
pub fn invoke(
    instruction: &Instruction,
    account_infos: &[AccountInfo<'_>]
) -> ProgramResult
```

```rust
pub fn invoke_signed(
    instruction: &Instruction,
    account_infos: &[AccountInfo<'_>],
    signers_seeds: &[&[&[u8]]]
) -> ProgramResult
```

In this lesson, we'll explore `invoke_signed`, a function that allows a program
to authorize actions for a Program Derived Address (PDA) without using a
traditional secret key. Here's how it operates:

1. `invoke_signed` derives a PDA using seeds, a bump seed, and the program ID.
2. It compares this derived PDA against all accounts in the instruction.
3. If an account matches the derived PDA, that account's signer field becomes
   true.

This method ensures security because `invoke_signed` generates the PDA using the
invoking program's ID, preventing other programs from producing matching PDAs to
authorize accounts derived with a different program ID. It's crucial to
understand that while we describe the PDA as "authorizing," it doesn't use a
secret key like traditional signatures. Instead, this mechanism enables programs
to approve actions onchain for PDA accounts they control.

```rust
invoke_signed(
    // instruction
    &system_instruction::create_account(
        note_creator.key,
        note_pda_account.key,
        rent_lamports,
        account_len.try_into().unwrap(),
        program_id,
    ),
    // account_infos
    &[note_creator.clone(), note_pda_account.clone(), system_program.clone()],
    // signers_seeds
    &[&[note_creator.key.as_ref(), note_id.as_bytes().as_ref(), &[bump_seed]]],
)?;
```

### Serializing and Deserializing Account Data

After creating an account, we need to update its data field by deserializing its
byte array into the Rust type, updating the fields, and then serializing it
back.

#### Deserialize Account Data

To update an account's data, first, deserialize its data byte array into its
Rust type. Borrow the data field on the account to access it without taking
ownership. Then, use the `try_from_slice_unchecked()` function to deserialize
the data into the appropriate Rust type:

```rust
let mut account_data = try_from_slice_unchecked::<NoteState>(note_pda_account.data.borrow()).unwrap();

account_data.title = title;
account_data.body = rating;
account_data.id = id;
```

#### Serialize Account Data

Once the Rust instance representing the account's data has been updated with the
appropriate values, you can "save" the data on the account.

This is done with the `serialize` function on the instance of the Rust type you
created. You'll need to pass in a mutable reference to the account data. The
syntax here is tricky, so don't worry if you don't understand it completely.
Borrowing and references are two of the toughest concepts in Rust.

```rust
account_data.serialize(&mut &mut note_pda_account.data.borrow_mut()[..])?;
```

The above example converts the `account_data` object to a byte array and sets it
to the `data` property on `note_pda_account`. This saves the updated
`account_data` variable to the data field of the new account. Now when a user
fetches the `note_pda_account` and deserializes the data, it will display the
updated data we've serialized into the account.

### Iterators

You may have noticed in the previous examples that we referenced `note_creator`
and didn't show where that came from.

To get access to this and other accounts, we use an
[Iterator](https://doc.rust-lang.org/std/iter/trait.Iterator.html). An iterator
is a Rust trait used to give sequential access to each element in a collection
of values. Iterators are used in Solana programs to safely iterate over the list
of accounts passed into the program entry point through the `accounts` argument.

#### Rust Iterator

The iterator pattern allows you to perform tasks on a sequence of items. The
`iter()` method creates an iterator object that references a collection. In
Rust, iterators are lazy and have no effect until methods that consume the
iterator are called. Use the `next()` function to get the next element in the
sequence, advancing the iterator each time.

```rust
let v1 = vec![1, 2, 3];

// Create the iterator over the vec
let v1_iter = v1.iter();

// Use the iterator to get the first item
let first_item = v1_iter.next();

// Use the iterator to get the second item
let second_item = v1_iter.next();
```

#### Solana Accounts Iterator

In Solana programs, the instruction handler receives an `accounts` argument
containing `AccountInfo` items for all required accounts. To use these accounts
within your instruction handler, create an iterator with a mutable reference to
`accounts`. This approach allows you to process the account information
sequentially and access the data you need for your instruction handler logic.

Instead of using the iterator directly, you can pass the iterator to the
`next_account_info` function from the `account_info` module provided by the
`solana_program` crate.

For example, consider an instruction to create a new note in a note-taking
program. This instruction would minimally require the following accounts:

- The account of the user creating the note.
- A PDA to store the note.
- The `system_program` account to initialize a new account.

All three accounts would be passed into the program entry point via the
`accounts` argument. An iterator of `accounts` is then used to separate the
`AccountInfo` associated with each account to process the instruction.

Note: The `&mut` keyword indicates a mutable reference to the `accounts`
argument. For more details, refer to
[references in Rust](https://doc.rust-lang.org/book/ch04-02-references-and-borrowing.html)
and [the `mut` keyword](https://doc.rust-lang.org/std/keyword.mut.html).

```rust
// Get Account iterator
let account_info_iter = &mut accounts.iter();

// Get accounts
let note_creator = next_account_info(account_info_iter)?;
let note_pda_account = next_account_info(account_info_iter)?;
let system_program = next_account_info(account_info_iter)?;
```

## Lab

This section introduces several new concepts. Let's practice them together by
continuing with the Movie Review program from the previous lesson. Even if
you're starting with this lesson, you should be able to follow along. We'll be
using the [Solana Playground](https://beta.solpg.io) to write, build, and deploy
our code.

As a refresher, we are building a Solana program that lets users review movies.
In
[the previous lesson deserialize instruction data](/content/courses/native-onchain-development/deserialize-instruction-data.md),
we deserialized the instruction data passed in by the user but did not store
this data in an account. Let's now update our program to create new accounts to
store the user's movie review.

### 1. Get the starter code

If you didn't complete the lab from the last lesson or just want to make sure
that you didn't miss anything, you can reference
[the starter code](https://beta.solpg.io/66d67d97cffcf4b13384d333).

Our program currently includes an `instruction.rs` file used to deserialize the
`instruction_data` passed into the program entry point. We've also completed the
`lib.rs` file to the point where we can print our deserialized instruction data
to the program log using the `msg!` macro.

### 2. Create struct to represent account data

Let's begin by creating a new file named `state.rs`.

This file will:

1. Define the `struct` used to populate the data field of a new account.
2. Add `BorshSerialize` and `BorshDeserialize` traits to this struct

First, import the necessary items from the `borsh` crate:

```rust
use borsh::{BorshSerialize, BorshDeserialize};
```

Next, create the `MovieAccountState` struct, which defines the parameters that
each new movie review account will store in its data field. The struct includes
the following fields:

- `is_initialized` - indicates whether the account has been initialized.
- `rating` - the user's rating of the movie.
- `description` - the user's description of the movie.
- `title` - the title of the movie being reviewed.

```rust
#[derive(BorshSerialize, BorshDeserialize, Default)]
pub struct MovieAccountState {
    pub is_initialized: bool,
    pub rating: u8,
    pub title: String,
    pub description: String,
}
```

### 3. Update lib.rs

Next, update the `lib.rs` file. Start by importing everything needed to complete
the Movie Review program. For more details on each item, refer to
[the `solana_program` crate](https://docs.rs/solana-program/latest/solana_program/).

```rust
use solana_program::{
    account_info::{next_account_info, AccountInfo},
    entrypoint,
    entrypoint::ProgramResult,
    msg,
    program::invoke_signed,
    pubkey::Pubkey,
    rent::Rent,
    system_instruction,
    sysvar::Sysvar,
};
use borsh::{BorshDeserialize, BorshSerialize};

pub mod instruction;
pub mod state;

use instruction::MovieInstruction;
use state::MovieAccountState;
```

### 4. Iterate through accounts

Continue building out the `add_movie_review` function. Recall that an array of
accounts is passed into the `add_movie_review` function through a single
`accounts` argument. To process the instruction, iterate through `accounts` and
assign the `AccountInfo` for each account to a variable.

```rust
// Get Account iterator
let account_info_iter = &mut accounts.iter();

// Get accounts
let initializer = next_account_info(account_info_iter)?;
let pda_account = next_account_info(account_info_iter)?;
let system_program = next_account_info(account_info_iter)?;
```

### 5. Derive PDA

Within the `add_movie_review` function, derive the PDA you expect the user to
have passed in. Even though `pda_account` should reference the same account, you
still need to call `find_program_address()` as the bump seed is required for the
derivation.

The PDA for each new account is derived using the initializer's public key and
the movie title as seeds. This setup restricts each user to only one review per
movie title but allows different users to review the same movie and the same
user to review different movies.

```rust
// Derive PDA
let (pda, bump_seed) = Pubkey::find_program_address(
    &[initializer.key.as_ref(), title.as_bytes().as_ref()],
    program_id,
);
```

### 6. Calculate space and rent

Calculate the rent required for the new account. Rent is the amount of lamports
a user must allocate to an account for storing data on the Solana network. To
calculate rent, first determine the space required by the new account.

The `MovieAccountState` struct has four fields. We will allocate 1 byte each for
`rating` and `is_initialized`. For both `title` and `description` we will
allocate space equal to 4 bytes plus the length of the string.

```rust
// Calculate account size required
let account_len: usize = 1 + 1 + (4 + title.len()) + (4 + description.len());

// Calculate rent required
let rent = Rent::get()?;
let rent_lamports = rent.minimum_balance(account_len);
```

### 7. Create new account

Once rent is calculated and the PDA is verified, create the new account. To do
this, call the `create_account` instruction from the system program using a
Cross Program Invocation (CPI) with the `invoke_signed` function. Use
`invoke_signed` because the account is being created with a PDA and the Movie
The review program needs to “sign” the instructions.

```rust
// Create the account
invoke_signed(
    &system_instruction::create_account(
        initializer.key,
        pda_account.key,
        rent_lamports,
        account_len.try_into().unwrap(),
        program_id,
    ),
    &[
        initializer.clone(),
        pda_account.clone(),
        system_program.clone(),
    ],
    &[&[
        initializer.key.as_ref(),
        title.as_bytes().as_ref(),
        &[bump_seed],
    ]],
  )?;

msg!("PDA created: {}", pda);
```

### 8. Update account data

Now that we've created a new account, we are ready to update the data field of
the new account using the format of the `MovieAccountState` struct from our
`state.rs` file. We first deserialize the account data from `pda_account` using
`try_from_slice_unchecked`, then set the values of each field.

```rust
msg!("Unpacking state account");
let mut account_data =
    MovieAccountState::try_from_slice(&pda_account.data.borrow())
        .unwrap_or(MovieAccountState::default());
msg!("Borrowed account data");

account_data.title = title;
account_data.rating = rating;
account_data.description = description;
account_data.is_initialized = true;
```

Finally, serialize the updated `account_data` into the data field of
`pda_account`.

```rust
msg!("Serializing account");
account_data.serialize(&mut &mut pda_account.data.borrow_mut()[..])?;
msg!("State account serialized");
```

### 9. Build and deploy

You're now ready to build and deploy your program!

![Gif Build and Deploy Program](/public/assets/courses/unboxed/movie-review-pt2-build-deploy.gif)

You can test your program by submitting a transaction with the right instruction
data. For that, feel free to use
[this script](https://github.com/solana-developers/movie-review-program-client)
or [the frontend](https://github.com/solana-developers/movie-review-frontend) we
built in the
[Deserialize Custom Instruction Data lesson](/content/courses/native-onchain-development/deserialize-custom-data-frontend.md).
In both cases, set the program ID for your program in the appropriate file
`web/components/ui/review-form.ts` to make sure you're testing the right
program.

<<<<<<< HEAD
- If you're using the script, simply replace the value assigned to
  `movieProgramId` in the `index.ts` component with the public key of the
  program you've deployed.
- If you use the frontend, simply replace the `MOVIE_REVIEW_PROGRAM_ID` in the
  `review-form.tsx` components with the address of the program you’ve deployed.

Then run the frontend, submit a view, and refresh the browser to see the review.
=======
If you use the frontend, simply replace the `MOVIE_REVIEW_PROGRAM_ID` in both
the `MovieList.tsx` and `Form.tsx` components with the address of the program
you've deployed. Then run the frontend, submit a view, and refresh the browser
to see the review.
>>>>>>> 3655b0a6

If you need more time with this project to feel comfortable with these concepts,
have a look at the
[solution code](https://beta.solpg.io/66d67f31cffcf4b13384d334) before
continuing.

## Challenge

Now it's your turn to build something independently. Equipped with the concepts
introduced in this lesson, you now know everything you'll need to recreate the
entirety of the Student Intro program from Module 1.

The Student Intro program is a Solana Program that lets students introduce
themselves. The program takes a user's name and a short message as the
`instruction_data` and creates an account to store the data onchain.

Using what you've learned in this lesson, build out this program. In addition to
taking a name a short message as instruction data, the program should:

1. Create a separate account for each student
2. Store `is_initialized` as a boolean, `name` as a string, and `msg` as a
   string in each account

You can test your program by building the
[frontend](https://github.com/Unboxed-Software/solana-student-intros-frontend)
we created in the
[Page, Order, and Filter Program Data lesson](/content/courses/native-onchain-development/paging-ordering-filtering-data-frontend).
Remember to replace the program ID in the frontend code with the one you've
deployed.

Try to do this independently if you can! But if you get stuck, feel free to
reference the [solution code](https://beta.solpg.io/62b11ce4f6273245aca4f5b2).

<Callout type="success" title="Completed the lab?">

Push your code to GitHub and
[tell us what you thought of this lesson](https://form.typeform.com/to/IPH0UGz7#answers-lesson=8320fc87-2b6d-4b3a-8b1a-54b55afed781)!
</Callout><|MERGE_RESOLUTION|>--- conflicted
+++ resolved
@@ -550,7 +550,6 @@
 `web/components/ui/review-form.ts` to make sure you're testing the right
 program.
 
-<<<<<<< HEAD
 - If you're using the script, simply replace the value assigned to
   `movieProgramId` in the `index.ts` component with the public key of the
   program you've deployed.
@@ -558,13 +557,6 @@
   `review-form.tsx` components with the address of the program you’ve deployed.
 
 Then run the frontend, submit a view, and refresh the browser to see the review.
-=======
-If you use the frontend, simply replace the `MOVIE_REVIEW_PROGRAM_ID` in both
-the `MovieList.tsx` and `Form.tsx` components with the address of the program
-you've deployed. Then run the frontend, submit a view, and refresh the browser
-to see the review.
->>>>>>> 3655b0a6
-
 If you need more time with this project to feel comfortable with these concepts,
 have a look at the
 [solution code](https://beta.solpg.io/66d67f31cffcf4b13384d334) before
