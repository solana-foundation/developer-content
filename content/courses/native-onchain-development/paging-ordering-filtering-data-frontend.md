---
title: Page, Order, and Filter Program Data
objectives:
  - Page, order, and filter accounts
  - Prefetch accounts without data
  - Determine where in an account’s buffer layout specific data is stored
  - Prefetch accounts with a subset of data that can be used to order accounts
  - Fetch only accounts whose data matches specific criteria
  - Fetch a subset of total accounts using `getMultipleAccounts`
description: "Learn how to efficiently query account data from Solana."
---

## Summary

- This lesson delves into some functionality of the RPC calls that we used in
  the deserializing account data lesson
- To save on computing time, you can fetch a large number of accounts without
  their data by filtering them to return just an array of public keys
- Once you have a filtered list of public keys, you can order them and fetch the
  account data they belong to

## Lesson

You may have noticed in the last lesson that while we could fetch and display a
list of account data, we didn’t have any granular control over how many accounts
to fetch or their order. In this lesson, we’ll learn about some configuration
options for the `getProgramAccounts` function that will enable things like
paging, ordering accounts, and filtering.

### Use `dataSlice` to only fetch the data you need

Imagine the Movie Review app we worked on in past lessons having four million
movie reviews and the average review is 500 bytes. That would make the total
download for all review accounts over 2GB. Not something you want to have your
frontend download every time the page refreshes.

Fortunately, the `getProgramAccounts` function that you use to get all of the
accounts takes a configuration object as an argument. One of the configuration
options is `dataSlice` which lets you provide two things:

- `offset` - the offset from the beginning of the data buffer to start slicing
- `length` - the number of bytes to return, starting from the provided offset

When you include a `dataSlice` in the configuration object, the function will
only return the subset of the data buffer that you specified.

#### Paging Accounts

One area where this becomes helpful is with paging. If you want to have a list
that displays all accounts but there are so many accounts that you don’t want to
pull all the data at once, you can fetch all of the accounts but not fetch their
data by using a `dataSlice` of `{ offset: 0, length: 0 }`. You can then map the
result to a list of account keys whose data you can fetch only when needed.

```tsx
const accountsWithoutData = await connection.getProgramAccounts(programId, {
  dataSlice: { offset: 0, length: 0 },
});

const accountKeys = accountsWithoutData.map(account => account.pubkey);
```

With this list of keys, you can then fetch account data in “pages” using the
`getMultipleAccountsInfo` method:

```tsx
const paginatedKeys = accountKeys.slice(0, 10);
const accountInfos = await connection.getMultipleAccountsInfo(paginatedKeys);
const deserializedObjects = accountInfos.map(accountInfo => {
  // put logic to deserialize accountInfo.data here
});
```

#### Ordering Accounts

The `dataSlice` option is also helpful when you need to order a list of accounts
while paging. You still don’t want to fetch all the data at once, but you do
need all of the keys and a way to order them upfront. In this case, you need to
understand the layout of the account data and configure the data slice to only
be the data you need to use for ordering.

For example, you might have an account that stores contact information like so:

- `initialized` as a boolean
- `phoneNumber` as an unsigned, 64-bit integer
- `firstName` as a string
- `secondName` as a string

If you want to order all of the account keys alphabetically based on the user’s
first name, you need to find out the offset where the name starts. The first
field, `initialized`, takes the first byte, then `phoneNumber` takes another 8,
so the `firstName` field starts at offset `1 + 8 = 9`. However, dynamic data
fields in borsh use the first 4 bytes to record the length of the data, so we
can skip an additional 4 bytes, making the offset 13.

You then need to determine the length to make the data slice. Since the length
is variable, we can’t know for sure before fetching the data. But you can choose
a length that is large enough to cover most cases and short enough to not be too
much of a burden to fetch. 15 bytes is plenty for most first names but would
result in a small enough download even with a million users.

Once you’ve fetched accounts with the given data slice, you can use the `sort`
method to sort the array before mapping it to an array of public keys.

```tsx
// 4 bytes are used to store the current length of a string
const STRING_LENGTH_SPACE = 4;

// 9 bytes are reserved for some metadata related to the account structure.
const ACCOUNT_METADATA_SPACE = 9;

// The offset where the actual data begins.
const DATA_OFFSET = STRING_LENGTH_SPACE + ACCOUNT_METADATA_SPACE;

// Length of data we need to retrieve (15 bytes in this case, based on the expected size of the relevant data slice).
const DATA_LENGTH = 15;

const accounts = await connection.getProgramAccounts(programId, {
  dataSlice: { offset: DATA_OFFSET, length: DATA_LENGTH },
});

accounts.sort((a, b) => {
  try {
    // Check if buffers are long enough to avoid out-of-bounds access
    const lengthA = a.account.data.readUInt32LE(0);
    const lengthB = b.account.data.readUInt32LE(0);

    if (
      a.account.data.length < STRING_LENGTH_SPACE + lengthA ||
      b.account.data.length < STRING_LENGTH_SPACE + lengthB
    ) {
      throw new Error("Buffer length is insufficient");
    }

    const dataA = a.account.data.subarray(
      STRING_LENGTH_SPACE,
      STRING_LENGTH_SPACE + lengthA,
    );
    const dataB = b.account.data.subarray(
      STRING_LENGTH_SPACE,
      STRING_LENGTH_SPACE + lengthB,
    );

    return dataA.compare(dataB);
  } catch (error) {
    console.error("Error sorting accounts: ", error);
    return 0; // Default sort order in case of error
  }
});

const accountKeys = accounts.map(account => account.pubkey);
```

Note that in the snippet above we don’t compare the data as given. This is
because for dynamically sized types like strings, Borsh places an unsigned,
32-bit (4 byte) integer at the start to indicate the length of the data
representing that field. So to compare the first names directly, we need to get
the length for each, then create a data slice with a 4 byte offset and the
proper length.

### Use `filters` to only retrieve specific accounts

Limiting the data received per account is great, but what if you only want to
return accounts that match a specific criteria rather than all of them? That’s
where the `filters` configuration option comes in. This option is an array that
can have objects matching the following:

- `memcmp` - compares a provided series of bytes with program account data at a
  particular offset. Fields:
  - `offset` - the number to offset into program account data before comparing
    data
  - `bytes` - a base-58 encoded string representing the data to match; limited
    to less than 129 bytes
- `dataSize` - compares the program account data length with the provided data
  size

These let you filter based on matching data and/or total data size.

For example, you could search through a list of contacts by including a `memcmp`
filter:

```tsx
<<<<<<< HEAD
const DATA_OFFSET = 2; // Skip the first 2 bytes, which store versioning information for the data schema of the account. This versioning ensures that changes to the account's structure can be tracked and managed over time.
const DATA_LENGTH = 18; // Retrieve 18 bytes of data, including the part of the account's data that stores the user's public key for comparison.

=======
const DATA_OFFSET = 2; // The first 2 bytes of metadata they store versioning information and are not needed for the search.
const DATA_LENGTH = 18; // Retrieve 18 bytes of relevant data - This length includes the specific part of the account's data that holds the necessary information for comparison.
>>>>>>> 4e580fdb
async function fetchMatchingContactAccounts(
  connection: Connection,
  search: string,
): Promise<Array<AccountInfo<Buffer> | null>> {
  let filters: Array<{ memcmp: { offset: number; bytes: string } }> = [];

  if (search.length > 0) {
    filters = [
      {
        memcmp: {
          offset: 6, // Skip the first 6 bytes, which store account metadata like versioning or reserved fields that are not relevant to the search.
          bytes: bs58.encode(Buffer.from(search)), // Convert the search string to Base58 for comparison with the on-chain data.
        },
      },
    ];
  }

  const accounts = (await connection.getProgramAccounts(
    new PublicKey(MOVIE_REVIEW_PROGRAM_ID),
    {
      dataSlice: { offset: DATA_OFFSET, length: DATA_LENGTH }, // Only retrieve the portion of data relevant to the search.
      filters,
    },
  )) as Array<{
    pubkey: PublicKey;
    account: AccountInfo<Buffer>;
  }>;

  return accounts.map(account => account.account); // Return the account data.
}
```

Two things to note in the example above:

1. We’re setting the offset to 13 because we determined previously that the
   offset for `firstName` in the data layout is 9 and we want to additionally
   skip the first 4 bytes indicating the length of the string.
2. We’re using a third-party library
   `bs58`` to perform base-58 encoding on the search term. You can install it using `npm
   install bs58`.

## Lab

Remember that Movie Review app we worked on in the last two lessons? We’re going
to spice it up a little by paging the review list, ordering the reviews so they
aren’t so random, and adding some basic search functionality. No worries if
you’re just jumping into this lesson without having looked at the previous
ones - as long as you have the prerequisite knowledge, you should be able to
follow the lab without having worked in this specific project yet.

![movie review frontend](/public/assets/courses/movie-review-frontend-dapp.png)

#### **1. Download the starter code**

If you didn’t complete the lab from the last lesson or just want to make sure
that you didn’t miss anything, you can download the
[starter code](https://github.com/solana-developers/movie-review-frontend/tree/solutions-deserialize-account-data).

The project is a fairly simple Next.js application. It includes the
`WalletContextProvider` we created in the Wallets lesson, a `Card` component for
displaying a movie review, a `MovieList` component that displays reviews in a
list, a `Form` component for submitting a new review, and a `Movie.ts` file that
contains a class definition for a `Movie` object.

#### 2. Add paging to the reviews

First things first, let’s create a space to encapsulate the code for fetching
account data. Create a new file `MovieCoordinator.ts` and declare a
`MovieCoordinator` class. Then let’s move the `MOVIE_REVIEW_PROGRAM_ID` constant
from `MovieList` into this new file since we’ll be moving all references to it

```tsx
const MOVIE_REVIEW_PROGRAM_ID = "CenYq6bDRB7p73EjsPEpiYN7uveyPUTdXkDkgUduboaN";

export class MovieCoordinator {}
```

Now we can use `MovieCoordinator` to create a paging implementation. A quick
note before we dive in: this will be as simple a paging implementation as
possible so that we can focus on the complex part of interacting with Solana
accounts. You can, and should, do better for a production application.

With that out of the way, let’s create a static property `accounts` of type
`web3.PublicKey[]`, a static function
`prefetchAccounts(connection: web3.Connection)`, and a static function
`fetchPage(connection: web3.Connection, page: number, perPage: number): Promise<Array<Movie>>`.
You’ll also need to import `@solana/web3.js` and `Movie`.

```tsx
import { Connection, PublicKey, AccountInfo } from "@solana/web3.js";
import { Movie } from "../models/Movie";

const MOVIE_REVIEW_PROGRAM_ID = "CenYq6bDRB7p73EjsPEpiYN7uveyPUTdXkDkgUduboaN";

export class MovieCoordinator {
  static accounts: PublicKey[] = [];

  static async prefetchAccounts(connection: Connection) {}

  static async fetchPage(
    connection: Connection,
    page: number,
    perPage: number,
  ): Promise<Array<Movie>> {}
}
```

The key to paging is to prefetch all the accounts without data. Let’s fill in
the body of `prefetchAccounts` to do this and set the retrieved public keys to
the static `accounts` property.

```tsx
static async prefetchAccounts(connection: Connection) {
  try {
    const accounts = await connection.getProgramAccounts(
      new PublicKey(MOVIE_REVIEW_PROGRAM_ID),
      {
        dataSlice: { offset: 0, length: 0 },
      }
    );

    this.accounts = accounts.map((account) => account.pubkey);
  } catch (error) {
    console.error("Error prefetching accounts:", error);
  }
}
```

Now, let’s fill in the `fetchPage` method. First, if the accounts haven’t been
prefetched yet, we’ll need to do that. Then, we can get the account public keys
that correspond to the requested page and call
`connection.getMultipleAccountsInfo`. Finally, we deserialize the account data
and return the corresponding `Movie` objects.

```tsx
static async fetchPage(
  connection: Connection,
  page: number,
  perPage: number,
  reload = false
): Promise<Array<Movie>> {
  if (this.accounts.length === 0 || reload) {
    await this.prefetchAccounts(connection);
  }

  const paginatedPublicKeys = this.accounts.slice(
    (page - 1) * perPage,
    page * perPage
  );

    if (!paginatedPublicKeys.length) {
      return [];
    }

    const accounts = await connection.getMultipleAccountsInfo(
      paginatedPublicKeys
    );

    const movies = accounts.reduce((accumulator: <Array<Movie>>, account) => {
      try {
        const movie = Movie.deserialize(account?.data);
        if (movie) {
          accumulator.push(movie);
        }
      } catch (error) {
        console.error("Error deserializing movie data: ", error);
      }
      return accumulator;
    }, []);

    return movies;
  }
```

With that done, we can reconfigure `MovieList` to use these methods. In
`MovieList.tsx`, add `const [page, setPage] = useState(1)` near the existing
`useState` calls. Then, update `useEffect` to call `MovieCoordinator.fetchPage`
instead of fetching the accounts inline.

```tsx
const connection = new Connection(clusterApiUrl("devnet"));
const [movies, setMovies] = useState<Array<Movie>>([]);
const [page, setPage] = useState(1);

useEffect(() => {
  const fetchMovies = async () => {
    try {
      const movies = await MovieCoordinator.fetchPage(connection, page, 10);
      setMovies(movies);
    } catch (error) {
      console.error("Failed to fetch movies:", error);
    }
  };

  fetchMovies();
}, [page, connection]);
```

Lastly, we need to add buttons to the bottom of the list for navigating to
different pages:

```tsx
return (
  <div className="py-5 flex flex-col w-fullitems-center justify-center">
    {movies.map((movie, i) => (
      <Card key={i} movie={movie} />
    ))}

    <div className="flex justify-between mt-4">
      {page > 1 && (
        <button
          onClick={() => setPage(page - 1)}
          className="px-6 py-2 bg-gray-300 text-black font-semibold rounded"
        >
          Previous
        </button>
      )}
      {movies.length === 5 && (
        <button
          onClick={() => setPage(page + 1)}
          className="px-6 py-2 bg-gray-300 text-black font-semibold rounded"
        >
          Next
        </button>
      )}
    </div>
  </div>
);
```

At this point, you should be able to run the project and click between pages!

#### 3. Order reviews alphabetically by title

If you look at the reviews, you might notice they aren’t in any specific order.
We can fix this by adding back just enough data into our data slice to help us
do some sorting. The various properties in the movie review data buffer are laid
out as follows

- `initialized` - unsigned 8-bit integer; 1 byte
- `rating` - unsigned 8-bit integer; 1 byte
- `title` - string; unknown number of bytes
- `description` - string; unknown number of bytes

Based on this, the offset we need to provide to the data slice to access `title`
is 2. The length, however, is indeterminate, so we can just provide what seems
to be a reasonable length. I’ll stick with 18 as that will cover the length of
most titles without fetching too much data every time.

Once we’ve modified the data slice in `getProgramAccounts`, we then need to
actually sort the returned array. To do this, we need to compare the part of the
data buffer that actually corresponds to `title`. The first 4 bytes of a dynamic
field in Borsh are used to store the length of the field in bytes. So in any
given buffer `data` that is sliced the way we discussed above, the string
portion is `data.slice(4, 4 + data[0])`.

Now that we’ve thought through this, let’s modify the implementation of
`prefetchAccounts` in `MovieCoordinator`:

```tsx
static async prefetchAccounts(connection: Connection) {
    const accounts = (await connection.getProgramAccounts(
      new PublicKey(MOVIE_REVIEW_PROGRAM_ID),
      {
        dataSlice: { offset: 2, length: 18 },
      }
    )) as Array<{
      pubkey: PublicKey;
      account: AccountInfo<Buffer>;
    }>;

  // Define a constant for the size of the header in each account buffer
    const HEADER_SIZE = 4; // 4 bytes for length header

  accounts.sort((a, b) => {
    try {
      // Check if buffers are long enough to avoid out-of-bounds access
      const lengthA = a.account.data.readUInt32LE(0); // Reads the first 4 bytes for length
      const lengthB = b.account.data.readUInt32LE(0);

      if (
        a.account.data.length < HEADER_SIZE + lengthA ||
        b.account.data.length < HEADER_SIZE + lengthB
      ) {
        throw new Error('Buffer length is insufficient');
      }

      const dataA = a.account.data.subarray(HEADER_SIZE, HEADER_SIZE + lengthA);
      const dataB = b.account.data.subarray(HEADER_SIZE, HEADER_SIZE + lengthB);

      return dataA.compare(dataB);
    } catch (error) {
      console.error('Error sorting accounts: ', error);
      return 0; // Default sort order in case of error
    }
  });

    this.accounts = accounts.map(account => account.pubkey)

    } catch (error) {
    console.error("Error prefetching accounts:", error);
  }
}
```

And just like that, you should be able to run the app and see the list of movie
reviews ordered alphabetically.

#### 4. Add search

The last thing we’ll do to improve this app is to add some basic search
capability. Let’s add a `search` parameter to `prefetchAccounts` and reconfigure
the body of the function to use it.

We can use the `filters` property of the `config` parameter of
`getProgramAccounts` to filter accounts by specific data. The offset to the
`title` fields is 2, but the first 4 bytes are the length of the title so the
actual offset to the string itself is 6. Remember that the bytes need to be base
58 encoded, so let’s install and import `bs58`.

```tsx
import bs58 from 'bs58'

...

static async prefetchAccounts(connection: Connection, search: string) {
  const accounts = (await connection.getProgramAccounts(
      new PublicKey(MOVIE_REVIEW_PROGRAM_ID),
      {
        dataSlice: { offset: 2, length: 18 },
        filters:
          search === ""
            ? []
            : [
                {
                  memcmp: {
                    offset: 6,
                    bytes: bs58.encode(Buffer.from(search)),
                  },
                },
              ],
      }
    )) as Array<{
      pubkey: PublicKey;
      account: AccountInfo<Buffer>;
    }>;

 accounts.sort((a, b) => {
      try {
        const lengthA = a.account.data.readUInt32LE(0);
        const lengthB = b.account.data.readUInt32LE(0);

        if (
          a.account.data.length < 4 + lengthA ||
          b.account.data.length < 4 + lengthB
        ) {
          throw new Error("Buffer length is insufficient");
        }

        const dataA = a.account.data.subarray(4, 4 + lengthA);
        const dataB = b.account.data.subarray(4, 4 + lengthB);

        return dataA.compare(dataB);
      } catch (error) {
        console.error("Error sorting accounts: ", error);
        return 0;
      }
    });

    this.accounts = accounts.map((account) => account.pubkey);
}
```

Now, add a `search` parameter to `fetchPage` and update its call to
`prefetchAccounts` to pass it along. We’ll also need to add a `reload` boolean
parameter to `fetchPage` so that we can force a refresh of the account
prefetching every time the search value changes.

```tsx
static async fetchPage(
  connection: Connection,
  page: number,
  perPage: number,
  search: string,
  reload = false
): Promise<Array<Movie>> {
  if (this.accounts.length === 0 || reload) {
    await this.prefetchAccounts(connection, search);
  }

  const paginatedPublicKeys = this.accounts.slice(
    (page - 1) * perPage,
    page * perPage
  );

  if (paginatedPublicKeys.length === 0) {
    return [];
  }

  const accounts = await connection.getMultipleAccountsInfo(
    paginatedPublicKeys
  );

  const movies = accounts.reduce((accumulator: <Array<Movie>>, account) => {
    try {
      const movie = Movie.deserialize(account?.data);
      if (movie) {
        accumulator.push(movie);
      }
    } catch (error) {
        console.error('Error deserializing movie data: ', error);
      }
    return accumulator;
  }, []);

  return movies;
  }
```

With that in place, let’s update the code in `MovieList` to call this properly.

First, add `const [search, setSearch] = useState('')` near the other `useState`
calls. Then update the call to `MovieCoordinator.fetchPage` in the `useEffect`
to pass the `search` parameter and to reload when `search !== ''`.

```tsx
const connection = new Connection(clusterApiUrl("devnet"));
const [movies, setMovies] = useState<Array<Movie>>([]);
const [page, setPage] = useState(1);
const [search, setSearch] = useState("");

useEffect(() => {
  const fetchMovies = async () => {
    try {
      const movies = await MovieCoordinator.fetchPage(
        connection,
        page,
        5,
        search,
        search !== "",
      );
      setMovies(movies);
    } catch (error) {
      console.error("Failed to fetch movies:", error);
    }
  };

  fetchMovies();
}, [connection, page, search]);
```

Finally, add a search bar that will set the value of `search`:

```tsx
return (
  <div className="py-5 flex flex-col w-fullitems-center justify-center">
    <input
      id="search"
      className="w-[300px] p-2 mb-4 bg-gray-700 border border-gray-600 rounded text-gray-400"
      onChange={e => setSearch(e.target.value)}
      placeholder="Search"
    />
    ...
  </div>
);
```

And that’s it! The app now has ordered reviews, paging, and search.

That was a lot to digest, but you made it through. If you need to spend some
more time with the concepts, feel free to reread the sections that were most
challenging for you and/or have a look at the
[solution code](https://github.com/solana-developers/movie-review-frontend/tree/solutions-paging-account-data).

## Challenge

Now it’s your turn to try and do this on your own. Using the Student Intros app
from last lesson, add paging, ordering alphabetically by name, and searching by
name.

![Student Intros frontend](/public/assets/courses/student-intros-frontend.png)

1. You can build this from scratch or you can download the
   [starter code](https://github.com/solana-developers/solana-student-intro-frontend/tree/solution-deserialize-account-data)
2. Add paging to the project by prefetching accounts without data, then only
   fetching the account data for each account when it’s needed.
3. Order the accounts displayed in the app alphabetically by name.
4. Add the ability to search through introductions by a student’s name.

This is challenging. If you get stuck, feel free to reference the
[solution code](https://github.com/solana-developers/solana-student-intro-frontend/tree/solution-paging-account-data).

As always, get creative with these challenges and take them beyond the
instructions if you want!

<Callout type="success" title="Completed the lab?">
Push your code to GitHub and
[tell us what you thought of this lesson](https://form.typeform.com/to/IPH0UGz7#answers-lesson=9342ad0a-1741-41a5-9f68-662642c8ec93)!
</Callout><|MERGE_RESOLUTION|>--- conflicted
+++ resolved
@@ -180,14 +180,9 @@
 filter:
 
 ```tsx
-<<<<<<< HEAD
 const DATA_OFFSET = 2; // Skip the first 2 bytes, which store versioning information for the data schema of the account. This versioning ensures that changes to the account's structure can be tracked and managed over time.
 const DATA_LENGTH = 18; // Retrieve 18 bytes of data, including the part of the account's data that stores the user's public key for comparison.
 
-=======
-const DATA_OFFSET = 2; // The first 2 bytes of metadata they store versioning information and are not needed for the search.
-const DATA_LENGTH = 18; // Retrieve 18 bytes of relevant data - This length includes the specific part of the account's data that holds the necessary information for comparison.
->>>>>>> 4e580fdb
 async function fetchMatchingContactAccounts(
   connection: Connection,
   search: string,
