--- conflicted
+++ resolved
@@ -57,25 +57,6 @@
 
 ### Seeds
 
-<<<<<<< HEAD
-"Seeds" are inputs in the `find_program_address` function, this method provides
-an additional seed called a "bump seed". The find*program_address method adds a
-numeric seed called a bump seed that ensures the result is \_off* the Ed25519
-curve, ie, is not a valid public key and does not have a corresponding secret
-key.
-
-While you, the developer, determine the seeds to pass into the
-`find_program_address`, this method provides an additional seed called a "bump
-seed". The cryptographic function for deriving a PDA results in a key that lies
-_on_ the Ed25519 curve about 50% of the time. The find*program_address method
-adds a numeric seed called a bump seed that ensures the result \_lies off* on
-the Ed25519 curve. Addresses off the Ed25519 curve lack a secret key.
-
-The method begins with the bump seed value 255 and checks if the output is a
-valid PDA. If it is not, the method decrements the bump seed by subtracting one
-and tries again (`255`, `254`, `253`, et cetera). When the method finds a valid
-PDA, it returns the PDA and the canonical bump seed that derived it.
-=======
 "Seeds" are inputs in the `find_program_address` function. While you, the
 developer, determine the seeds to pass into the `find_program_address` method,
 `find_program_address` method adds an additional numeric seed called a bump seed
@@ -88,7 +69,6 @@
 address is not found, the method decrements the bump seed by subtracting one and
 tries again (`255`, `254`, `253`, et cetera). When the method finds a valid PDA,
 it returns the PDA and the canonical bump seed that derived it.
->>>>>>> 18d54269
 
 If the resulting PDA is on the Ed25519 curve, then an error
 `PubkeyError::InvalidSeeds` is returned.
