---
date: 2024-09-26T00:00:00Z
difficulty: intermediate
title: "How to Verify a Program"
description:
  "Verified builds is a way to link your program to its source code and let
  everyone independently verify that the program was indeed built from that
  provided source code."
tags:
  - web3js
keywords:
  - tutorial
  - verified builds
  - security.txt
  - verified source code
  - find a programs source code
  - security
  - blockchain tutorial
---

This guide is meant to be a reference for developers who want to implement
verified builds for their programs on Solana. We will cover what verified builds
are, how to use them, special considerations, and best practices to ensure the
authenticity of your program onchain.

# What are verified builds?

Verified builds ensure that the executable program you deploy to Solana’s
network matches the source code in your repository. By doing this, developers
and users can have confidence that the program running onchain corresponds
exactly to the public codebase, promoting transparency and security.

The verification process involves comparing the hash of the onchain program with
the hash of the locally built program from the source code. This ensures no
discrepancies between the two versions.

> While a verified build should not be considered more secure than an unverified
> build, the build enables developers to self verify the source code matches
> what is deployed onchain. Using the source code, a developer can then validate
> what the code executes when sending a transaction.

The verified builds pipeline was thought out and is maintained by
[Ellipsis Labs](https://ellipsislabs.xyz/) and [OtterSec](https://osec.io/). For
more details, follow the guide in the
[original verified builds](https://github.com/Ellipsis-Labs/solana-verifiable-build)
repository as well and the verify build process directly into the
[Anza](https://www.anza.xyz/) tool suite, once supported there.

# How does it work?

The verification process is done by comparing the hash of the onchain program
with the hash of the locally built program from the source code. You build your
program in a controlled environment using the Solana Verify CLI and Docker. This
ensures that the build process is deterministic and consistent across different
systems. Once you have the executable, you can deploy it to the Solana network.
During the build process a
[PDA](https://explorer.solana.com/address/63XDCHrwZu3mXsw2RUFb4tbNpChuUHx4eA5aJMnHkpQQ/anchor-account)
of the [verify program](https://github.com/otter-sec/otter-verify) will be
created. This PDA contains all the data necessary to verify the program. The PDA
contains the program address, git url, commit hash and the arguments used to
build the program.

Using the data in the PDA everyone can run the verify program command locally
and check if the program was built from the provided source code. Then everyone
can verify for themselves completely trustlessly or can run their own
[verify API](https://github.com/otter-sec/solana-verified-programs-api)
maintained by [OtterSec](https://github.com/otter-sec) to provide an easy access
point for users to check the verification. You can already see these
[API calls](https://verify.osec.io/status/PhoeNiXZ8ByJGLkxNfZRnkUfjvmuYqLR89jjFHGqdXY)
being used in the
[Solana Explorer](https://explorer.solana.com/address/E1fcPKuV1UJEsTJPpab2Jr8y87ZN73i4CHTPLbWQE6CA/verified-build)
and
[SolanaFM](https://solana.fm/address/E1fcPKuV1UJEsTJPpab2Jr8y87ZN73i4CHTPLbWQE6CA/transactions?cluster=mainnet-alpha),
among other places.

# Why should I use verified builds?

Using verified builds provides the following benefits:

- Security: Guarantee that the program running onchain matches the source code,
  preventing malicious alterations.

- Transparency: Allows other users and developers to validate that the onchain
  program is trustworthy by comparing it with the public codebase.

- Trust: Increase user confidence, as verified builds demonstrate that your
  program's onchain behavior is aligned with your public code. When building
  verifiable programs, you minimize risks associated with running unauthorized
  or malicious code. It also ensures you comply with best practices and give
  security researchers an easy way to contact you. Also wallets and other tools
  can allow transactions from your program more easily as long as it is
  verified.

- Discoverability: When you provide a verified build of you program everyone can
  find your source code, docs, program SDK or IDL and they can also easily
  contact you via github in case there is an issue.

# How do I create verified builds?

To create verified builds, you'll need to follow these steps:

Summary:

- Commit your code to a public repository
- Build a verified build in docker
- Deploy the verified build
- Verify the deployed program against public API

If you verify your program which is not build in a docker container it will most
likely fail because Solana program builds are not deterministic across different
systems.

<Steps>

### Install Docker and Cargo

Install the necessary tools ensure you have Docker and Cargo installed. Docker
provides a controlled build environment to ensure consistency, and Cargo is used
for managing Rust packages.

- Docker: Follow the steps on the
  [Docker website](https://docs.docker.com/engine/install/) to install Docker
  for your platform. Once installed, ensure the Docker service is running
  following this guide further.
- Cargo: If you don’t already have Cargo installed, you can install it by
  running the following command:

```bash
curl --proto '=https' --tlsv1.2 -sSf https://sh.rustup.rs | sh
```

### Install the Solana Verify CLI

The Solana Verify CLI is the primary tool used to verify builds. Solana Verify
CLI is currently maintained by [Ellipsis Labs](https://ellipsislabs.xyz/) and
can be installed using Cargo.

You can install it by running:

```bash
cargo install solana-verify
```

If you need a specific version of the CLI, you can pin the version with:

```bash
cargo install solana-verify --version $VERSION
```

If desired, you can install a version directly from a specific commit:

```bash
cargo install solana-verify --git https://github.com/Ellipsis-Labs/solana-verifiable-build --rev 13a1db2
```

### Prepare project

To verify against a repository it needs to have a `Cargo.lock` file in the root
directory of your repository. If you only have one program in your repository
and a `cargo.lock` file in your root you can directly go to the next step and
build your program.

If your program is in a subfolder and you have a rust workspace you need to
create a workspace `Cargo.toml` file in the root directory of your repository.

You can use this `Cargo.toml` example as a preset:

```toml filename="Cargo.toml"
[workspace]
members = ["program/programs/*"]
resolver = "2"

[profile.release]
overflow-checks = true
lto = "fat"
codegen-units = 1

[profile.release.build-override]
opt-level = 3
incremental = false
codegen-units = 1
```

Make sure that your program is in the `workspace/members` array and that the
`Cargo.toml` of your program has the correct `lib` name configured.

> Important is the `lib name` not the package name!

Something like this:

```toml filename="waffle/Cargo.toml"
[package]
name = "waffle"
version = "0.1.0"
edition = "2021"

[lib]
name = "waffle"
crate-type = ["cdylib", "lib"]

[dependencies]
solana-program = "2.1.0"
```

In this [repository](https://github.com/solana-developers/verified-program) you
can see an example of a workspace with a program in a subfolder. Notice also
that when the program is in a subfolder you later need to add this folder as
`--mount-path` to the `verify-from-repo` command.

In this [repository](https://github.com/solana-developers/solana-game-preset)
you can find an anchor example. In this
[repository](https://github.com/solana-developers/verified-program-root) you can
find a native rust example.

With this `Cargo.toml` file in place you can then run `cargo generate-lockfile`
to create a lock file and continue to building your program.

### Building Verifiable Programs

To verifiably build your Solana program, navigate to the directory containing
your workspace's `Cargo.toml` file and run:

```bash
solana-verify build
```

This will copy your environment into a docker container and build it in a
deterministic way.

> Make sure that you actually deploy the verified build and don't accidentally
> overwrite it with `anchor build` or `cargo build-sbf` since these will most
> likely not result into the same hash and though your verification will fail.

For projects with multiple programs, you can build a specific program by using
the library name (not the package name):

```bash
solana-verify build --library-name $PROGRAM_LIB_NAME
```

This process ensures deterministic builds and can take some time, especially on
certain systems (e.g., M1 MacBook) because it is running within a docker
container. For faster builds, using a Linux machine running x86 architecture is
recommended.

Once the build completes, you can retrieve the hash of the executable using the
following command:

```bash
solana-verify get-executable-hash target/deploy/$PROGRAM_LIB_NAME.so
```

### Deploying Verifiable Programs

Once you have built your program and retrieved its hash, you can deploy it to
the Solana network. It is recommended to use a multi-signature or governance
solution like [Squads Protocol](https://squads.so/protocol) for safe
deployments, but you can also directly deploy with:

```bash
solana program deploy -u $NETWORK_URL target/deploy/$PROGRAM_LIB_NAME.so --program-id $PROGRAM_ID --with-compute-unit-price 50000 --max-sign-attempts 100 --use-rpc
```

A currently fitting low priority fee you can request from your rpc provider for
example [Quicknode](https://www.quicknode.com/gas-tracker/solana).

To verify the deployed program matches the built executable, run:

```bash
solana-verify get-program-hash -u $NETWORK_URL $PROGRAM_ID
```

> You may have different versions deployed on different
<<<<<<< HEAD
> [Solana clusters](/docs/core//clusters.md) (i.e. devnet, testnet, mainnet).
=======
> [Solana clusters](/docs/core/clusters.md) (i.e. devnet, testnet, mainnet).
>>>>>>> 375e77ff
> Ensure you use the correct network URL for the desired Solana cluster you want
> to verify a program against. Remote verification will only work on mainnet.

Now you can already get the hash of your program and compare it to your binary
hash from earlier if you want:

```bash
solana-verify get-program-hash $PROGRAM_ID
```

### Verifying against repositories

To verify a program against its public repository, use:

```bash
solana-verify verify-from-repo -u $NETWORK_URL --program-id $PROGRAM_ID https://github.com/$REPO_PATH --commit-hash $COMMIT_HASH --library-name $PROGRAM_LIB_NAME --mount-path $MOUNT_PATH
```

> While you run the verified build in your program directory, when running
> `verify-from-repo` you need to add the `--mount-path` flag. This will be the
> path to the folder containing the `Cargo.toml` that contains your program's
> library name.

This command compares the onchain program hash with the executable hash built
from the source at the specified commit hash.
<<<<<<< HEAD

At the end the command will ask you if you want to upload your verification data
onchain. If you do that the Solana Explorer will immediately show your program's
verification data. Until it was verified by a remote build it will show as
unverified. Learn how you can verify your program against a public API in the
next step.

=======

At the end the command will ask you if you want to upload your verification data
onchain. If you do that the Solana Explorer will immediately show your program's
verification data. Until it was verified by a remote build it will show as
unverified. Learn how you can verify your program against a public API in the
next step.

>>>>>>> 375e77ff
If you want to lock the verification to a certain release, you can append the
`--commit-hash` flag to the command.

### Verify against public API

Finally you can also directly verify the program against anyone that is running
the verify API::

```bash
solana-verify verify-from-repo --remote -um --program-id PhoeNiXZ8ByJGLkxNfZRnkUfjvmuYqLR89jjFHGqdXY https://github.com/Ellipsis-Labs/phoenix-v1
```

> It is recommended to use a payed RPC Url because otherwise you may run into
> rate limits of the free RPCs. So instead of `-um` you should use
> `--url yourRpcUrl` for a more reliable verification.

The `--remote` flag sends a build request to the OtterSec API, which triggers a
remote build of your program. Once the build is complete, the system verifies
that the onchain hash of your program matches the hash of the generated build
artifact from your repository.

The default is the
[OtterSec API](https://github.com/otter-sec/solana-verified-programs-api).

Make sure to pick yes when you are asked to upload the verification data
onchain. This is used by the API to verify that you uploaded the verification
data.

You can also trigger a remote job manually by using:

```bash
solana-verify remote submit-job --program-id <program-id> --uploader <address>
```

Where the uploader is the address that has the authority to write to the PDA.
That should be program authority in most cases. If your program is controlled by
a multisig please continue in the
[multisig verification](#how-to-verify-your-program-when-its-controlled-by-a-multisig-like-squads)
part of this guide below.

This will submit a job to the OtterSec API and you can then verify the job
status with:

```bash
solana-verify remote get-job-status --job-id <job-id>
```

Once the verification has completed successfully, which may take awhile, you
will be able to see your program as verified in the
[OtterSec API for single programs](https://verify.osec.io/status/PhoeNiXZ8ByJGLkxNfZRnkUfjvmuYqLR89jjFHGqdXY)
and in the
[Solana Explorer](https://explorer.solana.com/address/PhoeNiXZ8ByJGLkxNfZRnkUfjvmuYqLR89jjFHGqdXY/verified-build),
[SolanaFM](https://solana.fm/address/PhoeNiXZ8ByJGLkxNfZRnkUfjvmuYqLR89jjFHGqdXY?cluster=mainnet-alpha),
[SolScan](https://solscan.io/account/PhoeNiXZ8ByJGLkxNfZRnkUfjvmuYqLR89jjFHGqdXY#programVerification)
and eventually also on the community-run website
[SolanaVerify.org](https://www.solanaverify.org/) maintained by
[0xDeep](https://x.com/0xDeep) and the
[OtterSec verified programs API](https://verify.osec.io/verified-programs) and
at last in the
[Verified Programs Dune Dashboard](https://dune.com/jonashahn/verified-programs/dedf21e1-9b71-42c8-89f9-02ed94628657)
contributing to a more healthy Solana ecosystem.

</Steps>

<<<<<<< HEAD
## Verify from docker image

You can also verify your program against a docker image by running the following
command:

```bash
solana-verify verify-from-image -e
examples/hello_world/target/deploy/hello_world.so -i
ellipsislabs/hello_world_verifiable_build:latest -p
2ZrriTQSVekoj414Ynysd48jyn4AX6ZF4TTJRqHfbJfn
```

This command loads up the image stored at
`ellipsislabs/hello_world_verifiable_build:latest`, and verifies that the hash
of the executable path in the container is the same as the hash of the on-chain
program supplied to the command. Because the build was already uploaded to an
image, there is no need for a full rebuild of the executable which can take a
long time.

The Dockerfile that creates the image
`ellipsislabs/hello_world_verifiable_build:latest` can be found in the ellipsis
labs repository
[/examples/hello_world](https://github.com/Ellipsis-Labs/solana-verifiable-build/tree/master/examples/hello_world).

Below is the expected output:

```bash
Verifying image: "ellipsislabs/hello_world_verifiable_build:latest", on network
"https://api.mainnet-beta.solana.com" against program ID
2ZrriTQSVekoj414Ynysd48jyn4AX6ZF4TTJRqHfbJfn Executable path in container:
"examples/hello_world/target/deploy/hello_world.so"

Executable hash:
08d91368d349c2b56c712422f6d274a1e8f1946ff2ecd1dc3efc3ebace52a760 Program hash:
08d91368d349c2b56c712422f6d274a1e8f1946ff2ecd1dc3efc3ebace52a760 Executable
matches on-chain program data ✅
```

## Example verified build

Here’s an example of verifying an example program with the ID
`FWEYpBAf9WsemQiNbAewhyESfR38GBBHLrCaU3MpEKWv` using the source code from this
[repository](https://github.com/solana-developers/verified-program):

```bash
solana-verify verify-from-repo https://github.com/solana-developers/verified-program --url YOUR-RPC-URL --program-id FWEYpBAf9WsemQiNbAewhyESfR38GBBHLrCaU3MpEKWv --mount-path waffle --library-name waffle --commit-hash 5b82b86f02afbde330dff3e1847bed2d42069f4e
```

=======
## How to verify your program when its controlled by a Multisig like Squads

For the remote verification to work you need to write the verification data into
a PDA signed by the program authority. If your program is controlled by a
multisig you can export this write PDA transaction and submit it through
[Squads Protocol](https://squads.so/protocol) or another multisig solution of
your choice.

<Steps>

### 1. Build the verifiable program

First build the program:

```bash
solana-verify build
```

This will build a verifiable build using a docker container using the solana
version specified in the `Cargo.lock` file.

### 2. Deploy the program

```bash
solana config set --url "PayedMainnetRPCAddress" // the public endpoint will be rate limited too much
solana program deploy target/deploy/verify_squads.so
```

For the rest of this multisig guide, we will use an example program ID of
`6XBGfP17P3KQAKoJb2s5M5fR4aFTXzPeuC1af2GYkvhD`.

### 3. Commit and verify against repository

Once that is done we commit the project to to github. Here is an example:
https://github.com/solana-developers/verify-squads

Optional: See if you can verify locally first (this command uses example program
ID `6XBGfP17P3KQAKoJb2s5M5fR4aFTXzPeuC1af2GYkvhD`):

```bash
solana-verify verify-from-repo https://github.com/solana-developers/verify-squads --program-id 6XBGfP17P3KQAKoJb2s5M5fR4aFTXzPeuC1af2GYkvhD
```

Just to make sure your parameters are correct.

### 4. Transfer program authority to multisig

If you have not yet transfer your programs authority to the multisig and copy
the multisig authority. You need it in the next step.

### 5. Export PDA transaction

When you have you program authority locally you are prompted to upload the build
data onchain when using the command `solana-verify verify-from-repo`.

Since you can not do that when you are using a multisig you need to export the
PDA transaction manually and then trigger the transaction through Squads.

```bash
solana-verify export-pda-tx https://github.com/solana-developers/verify-squads --program-id 6XBGfP17P3KQAKoJb2s5M5fR4aFTXzPeuC1af2GYkvhD --uploader <your program authority> --encoding base58 --compute-unit-price 0
```

This will return you a base58 transaction. If you want a base64 encoded
transaction for use in a transaction inspector, you can use `--encoding base64`.

```bash
P6vBfcPaaXb8fZoT3NBAYEcdtEj7tubA1k2gBxmFKZ3UWF5YyrmDMFTvLKALCJoUuRsPAjMckudYruCu3eeWQtuDrFbEMLxLFutnKXac974fnkMivcwUdY66VLjbxQT6ATmcy7F4hBtz1G4P1h6iBJLhb8WtrtgY3i4qq45MUEb7RjuMEfUFXKrNgPdGxkz5xvMHq3dxKRcpmEK5k2DkeW6SUQYBVe19Ga3B9GyhTX8k3CMt9JCEah13WyRnQd8GjoK6sTEvGJym6xDNvmd8yiJYSNcaYwEJsjHEUf4Yh6kAC7ki2KRvVAr3NVe1gjqK9McrwSQjtUatvydTG8Zovcr7PPUEMf3yPMgKXjZLB2QpkH63yTTYdNAnWFuv9E6b6nYRqye5XcNi436yKw5U14fXh65yK34bgYLi9328UT1huJELsJU9BRGnGUmb6GWp6c2WL5BhnzgNTSnt9TXFfEgUMzhvKzpVBxLP44hwqqBdyUhHFysCF37531PnmiESq8x1xou23xJ6FcQbc199754MkqQd7tX9CUznGzAEqHGkzn3VBoJnojsKtgYmiTYbdRsT1CU18MbYEE7WvGAvXyxxbpNzbAcc94HrnM6cqRGmwhEBroPfFghTdmzg9D
```

### 6. Submit transaction through Squads

Go to the squads transaction builder and import the base58 encoded transaction.
Make sure that in the simulation the transaction only has a call to the osec
verify program and the computer budget program and nothing else!

### 7. Submit remote verification job

Once the transaction to squads was successful you can submit the remote job:

```bash
solana-verify remote submit-job --program-id 6XBGfP17P3KQAKoJb2s5M5fR4aFTXzPeuC1af2GYkvhD
--uploader <your program authority>
```

This is it! You have verified your program against a public repository and
submitted a remote job to the OtterSec API. You should be able to see it reflect
in the solana explorer and other places now.

### 8. Updating the program (Optional)

When you update your program you need to export a new PDA transaction and submit
it through Squads again.

Doing an update to the program:

```bash
solana-verify build
solana program write-buffer target/deploy/verify_squads.so --with-compute-unit-price 50000 --max-sign-attempts 50
```

Then transfer that buffer authority to the multisig or directly create the
buffer with the authority of the multisig.

```bash
solana program set-buffer-authority Fu3k79g53ZozAj47uq1tXrFy4QbQYh7y745DDsxjtyLR --new-buffer-authority 3JG6ULvZVCrkKtSSskKNJGe8RNZGFe8Ruev9KUhxzK5K
```

### 9. Export and submit new PDA transaction

Don't forget to commit your changes to github. Export the PDA upgrade
transaction again:

```bash
solana-verify export-pda-tx https://github.com/solana-developers/verify-squads --program-id 6XBGfP17P3KQAKoJb2s5M5fR4aFTXzPeuC1af2GYkvhD --uploader 3JG6ULvZVCrkKtSSskKNJGe8RNZGFe8Ruev9KUhxzK5K
```

Submit the transaction through Squads again.

You can see an example transaction here:

https://solana.fm/tx/4zJ1vK2KToAwxuEYzTMLqPkcebjoi9rdeeyxtEEx9L5Q4vWDA8h6Rr4kPRuRxcV7ZLKMr6qx1LTWb6x3ZpUJaFUW?cluster=mainnet-alpha

Then submit for another remote build:

```bash
solana-verify remote submit-job --program-id 6XBGfP17P3KQAKoJb2s5M5fR4aFTXzPeuC1af2GYkvhD --uploader 3JG6ULvZVCrkKtSSskKNJGe8RNZGFe8Ruev9KUhxzK5K
```

Should result in something like this:

```shell
Verification request sent with request id: b63339d2-163e-49ac-b55d-3454c1c2b5b3
Verification in progress... ⏳ [00:18:02] ✅ Process completed. (Done in 18
minutes) Program 6XBGfP17P3KQAKoJb2s5M5fR4aFTXzPeuC1af2GYkvhD has been verified.
✅ The provided GitHub build matches the on-chain hash. On Chain Hash:
96f8c3d9400258f7759408d1f6f8435b4a24d9b52f5a0340d97907e567cb8773 Executable
Hash: 96f8c3d9400258f7759408d1f6f8435b4a24d9b52f5a0340d97907e567cb8773 Repo URL:
https://github.com/Woody4618/verify-squads/tree/0fb0a2e30c15c51732c0ad5e837975a6f7bbc7ed
Check the verification status at:
https://verify.osec.io/status/6XBGfP17P3KQAKoJb2s5M5fR4aFTXzPeuC1af2GYkvhD Job
url: https://verify.osec.io/job/b63339d2-163e-49ac-b55d-3454c1c2b5b3
```

Congratulations you have verified your program after a multisig upgrade!

</Steps>

## Verify from docker image

You can also verify your program against a docker image by running the following
command:

```bash
solana-verify verify-from-image -e
examples/hello_world/target/deploy/hello_world.so -i
ellipsislabs/hello_world_verifiable_build:latest -p
2ZrriTQSVekoj414Ynysd48jyn4AX6ZF4TTJRqHfbJfn
```

This command loads up the image stored at
`ellipsislabs/hello_world_verifiable_build:latest`, and verifies that the hash
of the executable path in the container is the same as the hash of the on-chain
program supplied to the command. Because the build was already uploaded to an
image, there is no need for a full rebuild of the executable which can take a
long time.

The Dockerfile that creates the image
`ellipsislabs/hello_world_verifiable_build:latest` can be found in the ellipsis
labs repository
[/examples/hello_world](https://github.com/Ellipsis-Labs/solana-verifiable-build/tree/master/examples/hello_world).

Below is the expected output:

```bash
Verifying image: "ellipsislabs/hello_world_verifiable_build:latest", on network
"https://api.mainnet-beta.solana.com" against program ID
2ZrriTQSVekoj414Ynysd48jyn4AX6ZF4TTJRqHfbJfn Executable path in container:
"examples/hello_world/target/deploy/hello_world.so"

Executable hash:
08d91368d349c2b56c712422f6d274a1e8f1946ff2ecd1dc3efc3ebace52a760 Program hash:
08d91368d349c2b56c712422f6d274a1e8f1946ff2ecd1dc3efc3ebace52a760 Executable
matches on-chain program data ✅
```

## Example verified build

Here’s an example of verifying an example program with the ID
`FWEYpBAf9WsemQiNbAewhyESfR38GBBHLrCaU3MpEKWv` using the source code from this
[repository](https://github.com/solana-developers/verified-program):

```bash
solana-verify verify-from-repo https://github.com/solana-developers/verified-program --url YOUR-RPC-URL --program-id FWEYpBAf9WsemQiNbAewhyESfR38GBBHLrCaU3MpEKWv --mount-path waffle --library-name waffle --commit-hash 5b82b86f02afbde330dff3e1847bed2d42069f4e
```

>>>>>>> 375e77ff
By default the `verify-from-repo` command takes the last commit on the main
branch. You can also define a certain commit in case you want to continue
working on the repository by using the `commit-hash` parameter:
`--commit-hash 5b82b86f02afbde330dff3e1847bed2d42069f4e`

Finally you can also directly verify the program against the OtterSec API:

```bash
solana-verify verify-from-repo https://github.com/solana-developers/verified-program --url YOUR-RPC-URL --remote --program-id FWEYpBAf9WsemQiNbAewhyESfR38GBBHLrCaU3MpEKWv --mount-path waffle --library-name waffle --commit-hash 5b82b86f02afbde330dff3e1847bed2d42069f4e
```

The `--remote` command sends a build request to the OtterSec API, which triggers
a remote build of your program. Once the build is complete, the system verifies
that the onchain hash of your program matches the hash of the generated build
artifact from your repository.

## Popular programs that are already verified

### Phoenix

```shell
solana-verify verify-from-repo -um --program-id PhoeNiXZ8ByJGLkxNfZRnkUfjvmuYqLR89jjFHGqdXY https://github.com/Ellipsis-Labs/phoenix-v1
```

Final Output:

```shell
Executable Program Hash from repo: 6877a5b732b3494b828a324ec846d526d962223959534dbaf4209e0da3b2d6a9
On-chain Program Hash: 6877a5b732b3494b828a324ec846d526d962223959534dbaf4209e0da3b2d6a9
Program hash matches ✅
```

### Squads V3

```shell
solana-verify verify-from-repo https://github.com/Squads-Protocol/squads-mpl --commit-hash c95b7673d616c377a349ca424261872dfcf8b19d --program-id SMPLecH534NA9acpos4G6x7uf3LWbCAwZQE9e8ZekMu -um --library-name squads_mpl --bpf
```

> Notice we needed to specify the `library-name` because the Squads repo
> includes multiple programs. We use the `--bpf` flag because `squads_mpl` was
> previously verified with Anchor.

Final Output:

```shell
Executable Program Hash from repo: 72da599d9ee14b2a03a23ccfa6f06d53eea4a00825ad2191929cbd78fb69205c
On-chain Program Hash: 72da599d9ee14b2a03a23ccfa6f06d53eea4a00825ad2191929cbd78fb69205c
Program hash matches ✅
```

### Drift V2

```shell
solana-verify verify-from-repo -um --program-id dRiftyHA39MWEi3m9aunc5MzRF1JYuBsbn6VPcn33UH https://github.com/drift-labs/protocol-v2 --commit-hash 110d3ff4f8ba07c178d69f9bfc7b30194fac56d6 --library-name drift
```

Final Output:

```shell
Executable Program Hash from repo: e31d58edeabc3c30bf6f2aa60bfaa5e492b41ec203e9006404b463e5adee5828
On-chain Program Hash: e31d58edeabc3c30bf6f2aa60bfaa5e492b41ec203e9006404b463e5adee5828
Program hash matches ✅
```

### Marginfi V2

```shell
solana-verify verify-from-repo -um --program-id MFv2hWf31Z9kbCa1snEPYctwafyhdvnV7FZnsebVacA https://github.com/mrgnlabs/marginfi-v2 --commit-hash d33e649e415c354cc2a1e3c49131725552d69ba0 --library-name marginfi -- --features mainnet-beta
```

Final Output:

```shell
Executable Program Hash from repo: 890d68f48f96991016222b1fcbc2cc81b8ef2dcbf280c44fe378c523c108fad5
On-chain Program Hash: 890d68f48f96991016222b1fcbc2cc81b8ef2dcbf280c44fe378c523c108fad5
Program hash matches ✅
```

# Conclusion

Using [verified builds on Solana](/content/guides/advanced/verified-builds.md)
ensures the integrity and trustworthiness of your programs on the network and
allow developers to find your SDKs directly from a Solana Explorer. By
leveraging tools like the Solana Verify CLI and Docker, you can maintain
verifiable and secure builds that align with your source code. Always take the
necessary precautions to use consistent environments, and consider governance
solutions for safe upgrades and deployments.

## Security + Disclaimer

While verified builds are a powerful tool for ensuring the integrity of your
Solana programs it is not completely trustless in the default setup. The docker
images are built and hosted by the Solana Foundation.

Be aware that you are building your project in a downloaded docker image and
that your whole setup gets copied into that docker image for building including
potentially sensitive information.

If you want to have a completely trustless setup you can build the docker images
yourself and host them on your own infrastructure. This way you can be sure that
the docker images are not tampered with. You can find the scripts to create your
own docker images in the
[Verified builds repository](https://github.com/Ellipsis-Labs/solana-verifiable-build)
and you can fork it and run the github actions yourself or validate that they
are correct.

Furthermore for the remote verification you are trusting the OtterSec API and
the
[Solana Explorer](https://explorer.solana.com/address/PhoeNiXZ8ByJGLkxNfZRnkUfjvmuYqLR89jjFHGqdXY)
to a certain degree.

The API or Solana Explorer may potentially display incorrect information if
compromised.

If you want to have a completely trustless setup you can run the
[Verify API](https://github.com/otter-sec/solana-verified-programs-api) yourself
or run the program verification locally yourself using the `verify-from-repo`
command using the on chain verify data that is saved in a
[PDA](https://explorer.solana.com/address/63XDCHrwZu3mXsw2RUFb4tbNpChuUHx4eA5aJMnHkpQQ/anchor-account)
that is derived from the programs deploy authority and the
[verify program](https://explorer.solana.com/address/verifycLy8mB96wd9wqq3WDXQwM4oU6r42Th37Db9fC).

The verify program is deployed by the [OtterSec team](https://osec.io/) and is
not yet frozen so it can be upgraded at any time.

The Solana Foundation, OtterSec and the Ellipsis Labs team are not responsible
for any losses or damages that may occur from using the verified builds
pipeline.

# Security.txt for Solana programs

In addition to verified builds you can also add a `security.txt` file to your
program. In the future, once implemented, the `security.txt` will hold the
verifier public key for easy access to the verification data stored in the
verification PDA. The PDA containing all the information needed to build and
verify a program is derived from the programs address and the verifier pubkey.
By default this is the same pubkey that built and deployed the program. But it
can also be another pubkey that can be specified in the `security.txt`.

The `security.txt` feature allows developers to embed contact and security
information directly within their Solana smart contracts. Inspired by
[securitytxt.org](https://securitytxt.org), this approach provides a
standardized way for security researchers to reach out to project maintainers,
even if they only know the contract's address.

## Why use security.txt?

For many projects, especially smaller or private ones, identifying the
developers from just the contract address can be difficult and time-consuming.
Embedding a `security.txt` file within the program ensures that security
researchers can easily contact the correct people, potentially preventing
exploits and ensuring timely bug reports.

## How to implement security.txt

To add a `security.txt` to your Solana program, include the following steps:

Add the `solana-security-txt` dependency to your `Cargo.toml`:

```toml filename="Cargo.toml"
[dependencies]
solana-security-txt = "1.1.1"
```

Use the `security_txt!` macro in your contract to define your security
information. You can include contact details, project URLs, and even a security
policy. Here's an example:

```rust
#[cfg(not(feature = "no-entrypoint"))]
use {default_env::default_env, solana_security_txt::security_txt};

#[cfg(not(feature = "no-entrypoint"))]
security_txt! {
    name: "MyProject",
    project_url: "https://myproject.com",
    contacts: "email:security@myproject.com,discord:security#1234",
    policy: "https://myproject.com/security-policy",

    // Optional Fields
    preferred_languages: "en,de",
    source_code: "https://github.com/solana-developers/solana-game-preset",
    source_revision: "5vJwnLeyjV8uNJSp1zn7VLW8GwiQbcsQbGaVSwRmkE4r",
    source_release: "",
    encryption: "",
    auditors: "Verifier pubkey: 5vJwnLeyjV8uNJSp1zn7VLW8GwiQbcsQbGaVSwRmkE4r",
    acknowledgements: "Thank you to our bug bounty hunters!"
}
```

Once the `security.txt` information is embedded in your program, it can be
easily queried via tools like the Solana Explorer, ensuring that your contact
and security details are available to anyone looking to report potential issues.

## Best practices

- Use Links: For information likely to change (e.g., contact details), it's
  recommended to link to a web page rather than hard-coding them into the
  contract. This avoids the need for frequent program upgrades.

- Verification: Before deploying, verify the format and content using the
  `query-security-txt` tool, which can validate both onchain programs and local
  binaries:

```bash
query-security-txt target/bpfel-unknown-unknown/release/my_contract.so
```

By embedding security contact information directly into your contract, you make
it easier for researchers to reach you, fostering better security and
communication within the Solana ecosystem.

This is
[an example of how security.txt looks in the Solana Explorer](https://explorer.solana.com/address/HPxKXnBN4vJ8RjpdqDCU7gvNQHeeyGnSviYTJ4fBrDt4/security?cluster=devnet)

The `security.txt` project is maintained by
[Neodyme Labs](https://github.com/neodyme-labs)<|MERGE_RESOLUTION|>--- conflicted
+++ resolved
@@ -271,11 +271,7 @@
 ```
 
 > You may have different versions deployed on different
-<<<<<<< HEAD
-> [Solana clusters](/docs/core//clusters.md) (i.e. devnet, testnet, mainnet).
-=======
 > [Solana clusters](/docs/core/clusters.md) (i.e. devnet, testnet, mainnet).
->>>>>>> 375e77ff
 > Ensure you use the correct network URL for the desired Solana cluster you want
 > to verify a program against. Remote verification will only work on mainnet.
 
@@ -301,7 +297,6 @@
 
 This command compares the onchain program hash with the executable hash built
 from the source at the specified commit hash.
-<<<<<<< HEAD
 
 At the end the command will ask you if you want to upload your verification data
 onchain. If you do that the Solana Explorer will immediately show your program's
@@ -309,15 +304,6 @@
 unverified. Learn how you can verify your program against a public API in the
 next step.
 
-=======
-
-At the end the command will ask you if you want to upload your verification data
-onchain. If you do that the Solana Explorer will immediately show your program's
-verification data. Until it was verified by a remote build it will show as
-unverified. Learn how you can verify your program against a public API in the
-next step.
-
->>>>>>> 375e77ff
 If you want to lock the verification to a certain release, you can append the
 `--commit-hash` flag to the command.
 
@@ -382,56 +368,6 @@
 
 </Steps>
 
-<<<<<<< HEAD
-## Verify from docker image
-
-You can also verify your program against a docker image by running the following
-command:
-
-```bash
-solana-verify verify-from-image -e
-examples/hello_world/target/deploy/hello_world.so -i
-ellipsislabs/hello_world_verifiable_build:latest -p
-2ZrriTQSVekoj414Ynysd48jyn4AX6ZF4TTJRqHfbJfn
-```
-
-This command loads up the image stored at
-`ellipsislabs/hello_world_verifiable_build:latest`, and verifies that the hash
-of the executable path in the container is the same as the hash of the on-chain
-program supplied to the command. Because the build was already uploaded to an
-image, there is no need for a full rebuild of the executable which can take a
-long time.
-
-The Dockerfile that creates the image
-`ellipsislabs/hello_world_verifiable_build:latest` can be found in the ellipsis
-labs repository
-[/examples/hello_world](https://github.com/Ellipsis-Labs/solana-verifiable-build/tree/master/examples/hello_world).
-
-Below is the expected output:
-
-```bash
-Verifying image: "ellipsislabs/hello_world_verifiable_build:latest", on network
-"https://api.mainnet-beta.solana.com" against program ID
-2ZrriTQSVekoj414Ynysd48jyn4AX6ZF4TTJRqHfbJfn Executable path in container:
-"examples/hello_world/target/deploy/hello_world.so"
-
-Executable hash:
-08d91368d349c2b56c712422f6d274a1e8f1946ff2ecd1dc3efc3ebace52a760 Program hash:
-08d91368d349c2b56c712422f6d274a1e8f1946ff2ecd1dc3efc3ebace52a760 Executable
-matches on-chain program data ✅
-```
-
-## Example verified build
-
-Here’s an example of verifying an example program with the ID
-`FWEYpBAf9WsemQiNbAewhyESfR38GBBHLrCaU3MpEKWv` using the source code from this
-[repository](https://github.com/solana-developers/verified-program):
-
-```bash
-solana-verify verify-from-repo https://github.com/solana-developers/verified-program --url YOUR-RPC-URL --program-id FWEYpBAf9WsemQiNbAewhyESfR38GBBHLrCaU3MpEKWv --mount-path waffle --library-name waffle --commit-hash 5b82b86f02afbde330dff3e1847bed2d42069f4e
-```
-
-=======
 ## How to verify your program when its controlled by a Multisig like Squads
 
 For the remote verification to work you need to write the verification data into
@@ -627,7 +563,6 @@
 solana-verify verify-from-repo https://github.com/solana-developers/verified-program --url YOUR-RPC-URL --program-id FWEYpBAf9WsemQiNbAewhyESfR38GBBHLrCaU3MpEKWv --mount-path waffle --library-name waffle --commit-hash 5b82b86f02afbde330dff3e1847bed2d42069f4e
 ```
 
->>>>>>> 375e77ff
 By default the `verify-from-repo` command takes the last commit on the main
 branch. You can also define a certain commit in case you want to continue
 working on the repository by using the `commit-hash` parameter:
