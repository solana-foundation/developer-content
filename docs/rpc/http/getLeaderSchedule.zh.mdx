--- conflicted
+++ resolved
@@ -6,11 +6,7 @@
   - /docs/rpc/getLeaderSchedule
 ---
 
-<<<<<<< HEAD
 返回一个纪元的领导者调度器
-=======
-返回一个 epoch 的领导者时间表
->>>>>>> a958d162
 
 <DocSideBySide>
 
@@ -20,11 +16,7 @@
 
 <Parameter type={"u64"} optional={true}>
 
-<<<<<<< HEAD
 获取与所提供的槽相对应的纪元的领导者调度器。
-=======
-获取与所提供的 slot 相对应的 epoch 的领导者时间表。
->>>>>>> a958d162
 
 <Callout type={"info"}>如果未指定，则获取当前时期的领导者计划</Callout>
 
