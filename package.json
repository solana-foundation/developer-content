--- conflicted
+++ resolved
@@ -23,12 +23,8 @@
     "crowdin:download": "crowdin download && npm run prettier:i18n",
     "crowdin:upload": "crowdin upload sources",
     "browser-sync": "browser-sync start --proxy \"localhost:3000\" --files \"**/*.md\"",
-<<<<<<< HEAD
-    "dev:sync": "yarn dev & (sleep 3 && yarn browser-sync)",
     "prepare": "node -e \"if (process.env.NODE_ENV !== 'production'){process.exit(1)} \" || husky install"
-=======
     "dev:sync": "yarn dev & (sleep 5 && yarn browser-sync)"
->>>>>>> e58bbbb0
   },
   "dependencies": {
     "@crowdin/cli": "^3.18.0",
